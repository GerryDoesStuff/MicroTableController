--- conflicted
+++ resolved
@@ -30,15 +30,8 @@
                     dx = self.cfg.pitch_x_mm if forward else -self.cfg.pitch_x_mm
                     self.stage.move_relative(dx=dx)
             if r < self.cfg.rows - 1:
-<<<<<<< HEAD
                 self.stage.move_relative(dy=self.cfg.pitch_y_mm, feed_mm_per_min=self.cfg.feed_y_mm_min)
             if self.cfg.cols > 1:
                 dx = self.cfg.pitch_x_mm * (self.cfg.cols - 1)
                 # Return to start of next row if needed
-                self.stage.move_relative(dx=-dx, feed_mm_per_min=self.cfg.feed_x_mm_min)
-=======
-                self.stage.move_relative(dy=self.cfg.pitch_y_mm)
-                if not self.cfg.serpentine and self.cfg.cols > 1:
-                    dx = -self.cfg.pitch_x_mm * (self.cfg.cols - 1)
-                    self.stage.move_relative(dx=dx)
->>>>>>> 7606fb32
+                self.stage.move_relative(dx=-dx, feed_mm_per_min=self.cfg.feed_x_mm_min)