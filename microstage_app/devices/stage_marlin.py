import time
import re
import serial
from serial.tools import list_ports
from ..utils.log import log
from ..config import EXPECTED_MACHINE_NAME, EXPECTED_MACHINE_UUID

BAUD = 250000  # fixed baud

def find_marlin_port(
    time_wait: float = 2.0,
    machine_name: str = EXPECTED_MACHINE_NAME,
    machine_uuid: str = EXPECTED_MACHINE_UUID,
):
    """Find the serial port running the expected Marlin stage.

    The custom MACHINE_NAME is treated as the *required* identifier so the
    app only connects to boards built for this project.  If ``machine_uuid`` is
    provided it is used to disambiguate between multiple compatible boards, but
    a UUID mismatch will not prevent a connection as long as the name matches.
    """

    ports = list(list_ports.comports())
    # prefer CH340/1A86:7523; push COM1 to the end
    def score(p):
        s = 0
        if str(p.device).upper() == "COM1":
            s -= 100
        if getattr(p, "vid", None) == 0x1A86 and getattr(p, "pid", None) == 0x7523:
            s += 100
        return s

    ports.sort(key=score, reverse=True)

    fallback = None  # first port with matching name but wrong/missing UUID

    for p in ports:
        if not p.device:
            continue
        try:
            log(f"Stage: probing {p.device} @ {BAUD}")
            with serial.Serial(p.device, baudrate=BAUD, timeout=1.0, write_timeout=1.0) as ser:
                time.sleep(time_wait)  # Arduino auto-reset on open; give it time
                ser.reset_input_buffer()
                ser.write(b"M115\n")
                time.sleep(0.3)
                resp = ser.read(4096).decode(errors="ignore")
                low = resp.lower()
                if "firmware_name:marlin" not in low:
                    log(f"Stage: {p.device} not Marlin (got {resp[:120]!r})")
                    continue

                if machine_name and machine_name.lower() not in low:
                    log(
                        f"Stage: {p.device} Marlin but machine name mismatch (got {resp[:120]!r})"
                    )
                    continue

                if machine_uuid and machine_uuid.lower() in low:
                    log(
                        f"Stage: Marlin detected on {p.device} @ {BAUD} "
                        f"(name={machine_name}, uuid={machine_uuid})"
                    )
                    return p.device

                if fallback is None:
                    log(
                        f"Stage: {p.device} has matching machine name but UUID mismatch "
                        f"(got {resp[:120]!r})"
                    )
                    fallback = p.device
        except Exception as e:
            log(f"Stage: probe error {p.device}@{BAUD}: {e}")

    if fallback:
        log(
            f"Stage: using {fallback} with matching machine name despite UUID mismatch"
        )
        return fallback

    log("Stage: no Marlin device found")
    return None

class StageMarlin:
    def __init__(self, port, baud=BAUD, timeout=1.0):
        from ..utils.log import log
        self.ser = serial.Serial(port, baudrate=baud, timeout=timeout, write_timeout=timeout)
        log(f"Stage: opened {port} @ {baud}")
        time.sleep(2.0)  # give the board time after auto-reset
        self._drain_input()
        self._send_log("M110 N0")  # reset line numbers
        self.absolute_mode()
        
    def _drain_input(self):
        try:
            junk = self.ser.read(8192)
            if junk:
                log(f"Stage RX (drain) {len(junk)}B")
        except Exception:
            pass

    def _send_log(self, cmd):
        line = cmd.strip()
        log(f"TX >> {line}")
        self._write(line)

    def _write(self, cmd):
        self.ser.reset_input_buffer()
        self.ser.write((cmd.strip() + '\n').encode())

    def _read_until_ok(self):
        t0 = time.time(); buf = ''
        while time.time() - t0 < 5.0:
            chunk = self.ser.readline().decode(errors='ignore')
            if not chunk: continue
            buf += chunk
            if 'ok' in chunk.lower():
                return buf
        return buf

    def send(self, cmd, wait_ok=True):
        self._send_log(cmd)
        return self._read_until_ok() if wait_ok else ""

    def home_all(self):
        """Home Z first, then X and Y to avoid crashing into optics."""
        self.send("G28 Z")
        return self.send("G28 X Y")
    def home_x(self):       return self.send("G28 X")
    def home_y(self):       return self.send("G28 Y")
    def home_z(self):       return self.send("G28 Z")
    def absolute_mode(self):return self.send("G90", wait_ok=True)
    def relative_mode(self):return self.send("G91", wait_ok=True)

    def move_relative(self, dx=0, dy=0, dz=0, feed_mm_per_min=600, wait_ok=False):
        self.relative_mode()
        parts = ["G1"]
        if dx: parts.append(f"X{dx:.4f}")
        if dy: parts.append(f"Y{dy:.4f}")
        if dz: parts.append(f"Z{dz:.4f}")
        parts.append(f"F{feed_mm_per_min:.2f}")
        self.send(" ".join(parts), wait_ok=wait_ok)
        self.absolute_mode()

    def move_absolute(self, x=None, y=None, z=None, feed_mm_per_min=600, wait_ok=False):
        parts = ["G1"]
        if x is not None: parts.append(f"X{x:.4f}")
        if y is not None: parts.append(f"Y{y:.4f}")
        if z is not None: parts.append(f"Z{z:.4f}")
        parts.append(f"F{feed_mm_per_min:.2f}")
        self.send("G90", wait_ok=True)
        self.send(" ".join(parts), wait_ok=wait_ok)

    # --------------------------- QUERY ---------------------------

    def get_info(self):
        resp = self.send("M115")
        machine_type = None
        name = None
        uuid = None
        # tokens may contain spaces after ':' so parse with regex/semicolon split
        parts = re.findall(
            r"(MACHINE_TYPE|MACHINE_NAME|UUID|MACHINE_UUID)\s*:\s*([^\s;]+)",
            resp,
            flags=re.IGNORECASE,
        )
        for key, value in parts:
            key = key.upper()
            value = value.strip()
            if key == "MACHINE_TYPE":
                machine_type = value
            elif key == "MACHINE_NAME":
                name = value
            elif key in ("UUID", "MACHINE_UUID"):
                uuid = value
        info = {"machine_type": machine_type, "uuid": uuid, "raw": resp}
        if name is not None:
            info["name"] = name
        return info

    def get_bounds(self):
        resp = self.send("M211")
        xmin = ymin = zmin = xmax = ymax = zmax = None
        for line in resp.splitlines():
            line = line.strip()
            if line.lower().startswith("min"):
                parts = line.split()
                for p in parts:
                    if p.startswith("X:"):
                        xmin = float(p[2:])
                    elif p.startswith("Y:"):
                        ymin = float(p[2:])
                    elif p.startswith("Z:"):
                        zmin = float(p[2:])
            elif line.lower().startswith("max"):
                parts = line.split()
                for p in parts:
                    if p.startswith("X:"):
                        xmax = float(p[2:])
                    elif p.startswith("Y:"):
                        ymax = float(p[2:])
                    elif p.startswith("Z:"):
                        zmax = float(p[2:])
        return {
            "xmin": xmin, "xmax": xmax,
            "ymin": ymin, "ymax": ymax,
            "zmin": zmin, "zmax": zmax,
        }

    def get_position(self):
        resp = self.send("M114")
<<<<<<< HEAD
        # Some Marlin builds use lowercase 'count' while others use 'Count';
        # strip everything after this token case-insensitively so only the
        # machine coordinates remain.
=======
>>>>>>> 566605a4
        before_count = re.split(r"count", resp, flags=re.IGNORECASE)[0]
        x = y = z = None
        m = re.search(r"X:\s*([-+]?\d*\.?\d+)", before_count)
        if m:
            try:
                x = float(m.group(1))
            except ValueError:
                pass
        m = re.search(r"Y:\s*([-+]?\d*\.?\d+)", before_count)
        if m:
            try:
                y = float(m.group(1))
            except ValueError:
                pass
        m = re.search(r"Z:\s*([-+]?\d*\.?\d+)", before_count)
        if m:
            try:
                z = float(m.group(1))
            except ValueError:
                pass
        return (x, y, z)

    def wait_for_moves(self, timeout_s=5.0):
        # M400 blocks until the planner is empty; keep it, but it should run off the UI thread.
        self.send("M400", wait_ok=True)<|MERGE_RESOLUTION|>--- conflicted
+++ resolved
@@ -209,12 +209,9 @@
 
     def get_position(self):
         resp = self.send("M114")
-<<<<<<< HEAD
         # Some Marlin builds use lowercase 'count' while others use 'Count';
         # strip everything after this token case-insensitively so only the
         # machine coordinates remain.
-=======
->>>>>>> 566605a4
         before_count = re.split(r"count", resp, flags=re.IGNORECASE)[0]
         x = y = z = None
         m = re.search(r"X:\s*([-+]?\d*\.?\d+)", before_count)
