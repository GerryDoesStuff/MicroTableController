from PySide6 import QtWidgets, QtCore, QtGui

import numpy as np

from ..devices.stage_marlin import StageMarlin, find_marlin_port
from ..devices.camera_toupcam import create_camera

from ..control.autofocus import FocusMetric, AutoFocus
from ..control.raster import RasterRunner, RasterConfig
from ..control.profiles import Profiles
from ..io.storage import ImageWriter
from ..analysis import Lens
from ..control.focus_planes import (
    FocusPlaneManager,
    SurfaceModel,
    SurfaceKind,
    Area,
)

from ..utils.img import numpy_to_qimage, draw_scale_bar, VERT_SCALE, TEXT_SCALE
from ..utils.log import LOG, log
from ..utils.serial_worker import SerialWorker
from ..utils.workers import run_async

from pathlib import Path
import os
import re
import time
import math


def _load_stage_bounds():
    cfg = Path(__file__).resolve().parents[2] / "marlin/Marlin-2.1.3-b3/Marlin/Configuration.h"
    try:
        text = cfg.read_text()
    except Exception as e:
        LOG.warning("Failed to load stage bounds: %s", e)
        return None
    def _parse(pattern, name):
        m = re.search(pattern, text)
        if not m:
            LOG.warning("Stage bounds: failed to parse %s", name)
            return None
        return float(m.group(1))
    x = _parse(r"#define\s+X_BED_SIZE\s+(\d+)", "X_BED_SIZE")
    y = _parse(r"#define\s+Y_BED_SIZE\s+(\d+)", "Y_BED_SIZE")
    z = _parse(r"#define\s+Z_MAX_POS\s+(\d+)", "Z_MAX_POS")
    if x is None or y is None or z is None:
        return None
    return {"xmin": 0.0, "xmax": x, "ymin": 0.0, "ymax": y, "zmin": 0.0, "zmax": z}


def _load_feed_limits():
    cfg = Path(__file__).resolve().parents[2] / "marlin/Marlin-2.1.3-b3/Marlin/Configuration.h"
    try:
        text = cfg.read_text()
        m = re.search(r"DEFAULT_MAX_FEEDRATE\s*{([^}]+)}", text)
        if not m:
            return None
        vals = [float(v.strip()) for v in m.group(1).split(',')[:3]]
        return [v * 60.0 for v in vals]  # mm/min
    except Exception as e:
        LOG.warning("Failed to load feed limits: %s", e)
        return None


class MeasureView(QtWidgets.QGraphicsView):
    calibration_measured = QtCore.Signal(float)

    def __init__(self, parent=None):
        super().__init__(parent)
        self.setScene(QtWidgets.QGraphicsScene(self))
        self._pixmap = QtWidgets.QGraphicsPixmapItem()
        self.scene().addItem(self._pixmap)
        self._mode = None
        self._reticle_enabled = False
        self._scale_bar_enabled = False
        self._scale_um_per_px = 1.0

        # ruler state
        self._anchor = None
        self._anchor_item = None
        self._live_line = None
        self._live_ticks = []
        self._live_text = None
        self._lines = []
        self._um_per_px = 1.0

        # calibration state
        self._points = []
        self._item = None

    def set_reticle(self, enabled: bool):
        self._reticle_enabled = enabled
        self.viewport().update()

    def set_scale_bar(self, enabled: bool, um_per_px: float):
        """Enable/disable the scale bar and set the current scale."""
        self._scale_bar_enabled = enabled
        self._scale_um_per_px = um_per_px
        self.viewport().update()

    def drawForeground(self, painter: QtGui.QPainter, rect: QtCore.QRectF) -> None:
        super().drawForeground(painter, rect)
        pix = self._pixmap.pixmap()
        if pix.isNull():
            return
        br = self._pixmap.boundingRect()
        painter.save()
        if self._reticle_enabled:
            painter.save()
            cx = br.center().x()
            cy = br.center().y()
            painter.setCompositionMode(QtGui.QPainter.CompositionMode_Difference)
            painter.setPen(QtGui.QPen(QtCore.Qt.white, 3 * VERT_SCALE))
            painter.drawLine(QtCore.QLineF(br.left(), cy, br.right(), cy))
            painter.drawLine(QtCore.QLineF(cx, br.top(), cx, br.bottom()))
            painter.restore()

        if self._scale_bar_enabled and self._scale_um_per_px > 0:
            # compute a "nice" length that fits within ~20% of the image width
            max_um = 0.2 * br.width() * self._scale_um_per_px
            exp = math.floor(math.log10(max_um)) if max_um > 0 else 0
            nice_um = 10 ** exp
            for m in (5, 2, 1):
                candidate = m * (10 ** exp)
                if candidate <= max_um:
                    nice_um = candidate
                    break
            length_px = nice_um / self._scale_um_per_px
            margin = 20
            x0 = br.right() - margin - length_px
            y0 = br.bottom() - margin
            painter.setPen(QtGui.QPen(QtCore.Qt.white, 2 * VERT_SCALE))
            painter.drawLine(x0, y0, x0 + length_px, y0)
            label = (
                f"{nice_um/1000:.2f} mm" if nice_um >= 1000 else f"{nice_um:.0f} µm"
            )
            font = painter.font()
            ps = font.pointSizeF()
            if ps > 0:
                font.setPointSizeF(ps * TEXT_SCALE)
            else:
                font.setPixelSize(font.pixelSize() * TEXT_SCALE)
            painter.setFont(font)
            fm = painter.fontMetrics()
            painter.drawText(x0, y0 - (7 * TEXT_SCALE) - fm.descent(), label)
        painter.restore()

    def set_image(self, qimg: QtGui.QImage):
        self._pixmap.setPixmap(QtGui.QPixmap.fromImage(qimg))
        self.setSceneRect(self._pixmap.boundingRect())
        self.fitInView(self._pixmap, QtCore.Qt.KeepAspectRatio)
        self.viewport().update()

    def clear_image(self):
        self._pixmap.setPixmap(QtGui.QPixmap())
        self._clear_temp()
        self.viewport().update()

    def resizeEvent(self, event: QtGui.QResizeEvent) -> None:
        super().resizeEvent(event)
        self.fitInView(self._pixmap, QtCore.Qt.KeepAspectRatio)
        self.viewport().update()

    def start_ruler(self, um_per_px: float):
        self._clear_temp()
        self._mode = "ruler"
        self._um_per_px = um_per_px

    def start_calibration(self):
        self.clear_overlays()
        self._mode = "calibration"

    def _add_square(self, coord):
        size = 6
        rect = QtCore.QRectF(coord[0] - size / 2, coord[1] - size / 2, size, size)
        return self.scene().addRect(
            rect, QtGui.QPen(QtCore.Qt.red), QtGui.QBrush(QtCore.Qt.red)
        )

    def _clear_temp(self):
        # ruler temp items
        if self._anchor_item:
            self.scene().removeItem(self._anchor_item)
            self._anchor_item = None
        if self._live_line:
            self.scene().removeItem(self._live_line)
            self._live_line = None
        for t in self._live_ticks:
            self.scene().removeItem(t)
        self._live_ticks = []
        if self._live_text:
            self.scene().removeItem(self._live_text)
            self._live_text = None
        self._anchor = None

        # calibration temp items
        self._points = []
        if self._item:
            self.scene().removeItem(self._item)
            self._item = None

    def clear_overlays(self):
        self._mode = None
        for ln in self._lines:
            self.scene().removeItem(ln["start"])
            self.scene().removeItem(ln["end"])
            self.scene().removeItem(ln["line"])
            for t in ln["ticks"]:
                self.scene().removeItem(t)
            self.scene().removeItem(ln["text"])
        self._lines = []
        self._clear_temp()

    def _update_live_line(self, end):
        if not self._live_line:
            return
        line = QtCore.QLineF(
            QtCore.QPointF(*self._anchor), QtCore.QPointF(end[0], end[1])
        )
        self._live_line.setLine(line)

        # remove old ticks
        for t in self._live_ticks:
            self.scene().removeItem(t)
        self._live_ticks = []

        length = line.length()

        pixels = length
        microns = pixels * self._um_per_px
        self._live_text.setPlainText(f"{pixels:.1f} px / {microns:.1f} µm")

        if length > 0:
            unit_x = line.dx() / length
            unit_y = line.dy() / length
            norm_x = -unit_y
            norm_y = unit_x
            spacing = 50
            for d in range(spacing, int(length), spacing):
                px = self._anchor[0] + unit_x * d
                py = self._anchor[1] + unit_y * d
                tick = self.scene().addLine(
                    px + norm_x * 5,
                    py + norm_y * 5,
                    px - norm_x * 5,
                    py - norm_y * 5,
                    QtGui.QPen(QtCore.Qt.red, 1),
                )
                self._live_ticks.append(tick)

            midx = self._anchor[0] + unit_x * length / 2
            midy = self._anchor[1] + unit_y * length / 2
            self._live_text.setPos(midx + norm_x * 10, midy + norm_y * 10)
        else:
            self._live_text.setPos(*self._anchor)

    def mouseMoveEvent(self, event: QtGui.QMouseEvent) -> None:
        if self._mode == "ruler" and self._anchor is not None:
            pos = event.position().toPoint() if hasattr(event, "position") else event.pos()
            pt = self.mapToScene(pos)
            self._update_live_line((pt.x(), pt.y()))
        return super().mouseMoveEvent(event)

    def mousePressEvent(self, event: QtGui.QMouseEvent) -> None:
        if not self._mode:
            return super().mousePressEvent(event)
        pos = event.position().toPoint() if hasattr(event, "position") else event.pos()
        pt = self.mapToScene(pos)
        coord = (pt.x(), pt.y())
        if self._mode == "ruler":
            if event.button() == QtCore.Qt.LeftButton:
                if self._anchor is None:
                    self._anchor = coord
                    self._anchor_item = self._add_square(coord)
                    self._live_line = self.scene().addLine(
                        QtCore.QLineF(pt, pt), QtGui.QPen(QtCore.Qt.red, 2)
                    )
                    self._live_text = self.scene().addText("")
                    self._live_text.setDefaultTextColor(QtCore.Qt.red)
                    font = self._live_text.font()
                    font.setPointSizeF(font.pointSizeF() * 4)
                    self._live_text.setFont(font)
                    self._update_live_line(coord)
            elif event.button() == QtCore.Qt.RightButton:
                if self._anchor is not None:
                    # Cancel the live segment in progress
                    self._clear_temp()
                elif self._lines:
                    # Remove the most recently completed line
                    last = self._lines.pop()
                    self.scene().removeItem(last["start"])
                    self.scene().removeItem(last["end"])
                    self.scene().removeItem(last["line"])
                    for t in last["ticks"]:
                        self.scene().removeItem(t)
                    self.scene().removeItem(last["text"])
                else:
                    # No lines to remove; ignore the click
                    pass
        elif self._mode == "calibration":
            self._points.append(coord)
            if len(self._points) == 2:
                line = QtCore.QLineF(
                    QtCore.QPointF(*self._points[0]), QtCore.QPointF(*self._points[1])
                )
                self._item = self.scene().addLine(line, QtGui.QPen(QtCore.Qt.blue, 2))
                p1 = np.asarray(self._points[0])
                p2 = np.asarray(self._points[1])
                pixels = float(np.linalg.norm(p1 - p2))
                self.calibration_measured.emit(pixels)
                self._mode = None
                self._points = []
        super().mousePressEvent(event)

    def mouseReleaseEvent(self, event: QtGui.QMouseEvent) -> None:
        if (
            self._mode == "ruler"
            and event.button() == QtCore.Qt.LeftButton
            and self._anchor is not None
        ):
            pos = event.position().toPoint() if hasattr(event, "position") else event.pos()
            pt = self.mapToScene(pos)
            coord = (pt.x(), pt.y())
            self._update_live_line(coord)
            term_item = self._add_square(coord)
            line_item = self._live_line
            text_item = self._live_text
            ticks = list(self._live_ticks)
            self._lines.append(
                {
                    "start": self._anchor_item,
                    "end": term_item,
                    "line": line_item,
                    "ticks": ticks,
                    "text": text_item,
                }
            )
            self._anchor = None
            self._anchor_item = None
            self._live_line = None
            self._live_ticks = []
            self._live_text = None
            self._mode = None
        super().mouseReleaseEvent(event)

    def mouseDoubleClickEvent(self, event: QtGui.QMouseEvent) -> None:
        if self._mode == "ruler":
            self._mode = None
            self._clear_temp()
        super().mouseDoubleClickEvent(event)


class MainWindow(QtWidgets.QMainWindow):
    def __init__(self):
        super().__init__()
        self.setWindowTitle("MicroStage App v0.1")
        self.resize(1400, 900)

        # device handles
        self.stage = None
        self.camera = None
        self.stage_bounds = _load_stage_bounds()
        self._stage_bounds_fallback = self.stage_bounds.copy() if self.stage_bounds else None
        self._last_pos = {"x": None, "y": None, "z": None}

        # persistent serial worker
        self.stage_thread = None
        self.stage_worker = None

        # async connect helper refs
        self._conn_thread = None
        self._conn_worker = None

        # background op refs (prevent GC while running)
        self._last_thread = None
        self._last_worker = None

        # raster state
        self._raster_runner = None
        self._raster_thread = None
        self._raster_worker = None

        # autofocus state
        self._autofocusing = False
        self._af_thread = None
        self._af_worker = None

        # focus stack state
        self._stack_thread = None
        self._stack_worker = None
        self._last_stack_dir = None

        # leveling state
        self._level_thread = None
        self._level_worker = None
        self._leveling = False

        # image writer (per-run folder)
        self.image_writer = ImageWriter()

        # focus plane manager
        self.focus_mgr = FocusPlaneManager()
        # flag indicating whether leveling corrections are applied
        self.leveling_enabled = False

        # profiles
        self.profiles = Profiles.load_or_create()
        lenses_cfg = self.profiles.get('measurement.lenses', {}, expected_type=dict)
        self.lenses: dict[str, Lens] = {}
        for name, cfg in lenses_cfg.items():
            if isinstance(cfg, dict):
                cal = {k: float(v) for k, v in cfg.items()}
                um = next(iter(cal.values())) if cal else 1.0
                lens = Lens(name, um, cal)
            else:
                # legacy flat value
                lens = Lens(name, float(cfg))
            self.lenses[name] = lens
        cur_name = self.profiles.get('measurement.current_lens', '10x', expected_type=str)
        self.current_lens = self.lenses.get(cur_name)
        if not self.current_lens:
            # fall back to a known lens or create a default
            self.current_lens = self.lenses.get('10x') or Lens(cur_name, 1.0)
            self.lenses[self.current_lens.name] = self.current_lens

        # capture settings
        dir_profile = self.profiles.get('capture.dir', self.image_writer.run_dir,
                                        expected_type=str)
        self.capture_dir = dir_profile if dir_profile else self.image_writer.run_dir
        self.capture_name = self.profiles.get('capture.name', "capture", expected_type=str)
        self.auto_number = self.profiles.get('capture.auto_number', False, expected_type=bool)
        fmt = self.profiles.get('capture.format', 'png', expected_type=str)
        if fmt.lower() not in {"bmp", "tif", "png", "jpg"}:
            log(f"WARNING: profile 'capture.format' has invalid value {fmt!r}; using default 'png'")
            fmt = 'png'
        self.capture_format = fmt

        # timers
        self.preview_timer = QtCore.QTimer(self)
        self.preview_timer.setInterval(33)          # ~30 FPS poll
        self.preview_timer.timeout.connect(self._on_preview)
        self.fps_timer = QtCore.QTimer(self)
        self.fps_timer.setInterval(500)             # update FPS label
        self.fps_timer.timeout.connect(self._update_fps)

        # jog hold / repeat
        self._jog_hold_timer = QtCore.QTimer(self)
        self._jog_hold_timer.setSingleShot(True)
        self._jog_hold_timer.timeout.connect(self._start_jog_repeat)
        self._jog_dir = None

        # UI
        self._build_ui()

        # load persisted values; extend _persistent_widgets() to add more fields
        for w, path in self._persistent_widgets():
            if isinstance(w, QtWidgets.QAbstractSpinBox):
                val = self.profiles.get(path, w.value(), expected_type=(int, float),
                                        min_value=w.minimum(), max_value=w.maximum())
                w.setValue(val)
            elif isinstance(w, QtWidgets.QCheckBox):
                val = self.profiles.get(path, w.isChecked(), expected_type=bool)
                w.setChecked(val)
            elif isinstance(w, QtWidgets.QComboBox):
                data = w.currentData()
                default = data if data is not None else w.currentText()
                val = self.profiles.get(path, default, expected_type=(int, float, str))
                pos = w.findData(val)
                if pos >= 0:
                    w.setCurrentIndex(pos)
                elif isinstance(val, str) and val in [w.itemText(i) for i in range(w.count())]:
                    w.setCurrentText(val)
                else:
                    log(f"WARNING: profile '{path}' option {val!r} not valid; using default {default!r}")
            elif isinstance(w, QtWidgets.QLineEdit):
                val = self.profiles.get(path, w.text(), expected_type=str)
                w.setText(val)

        # ensure sliders match spins after loading persisted values
        self.brightness_slider.setValue(self.brightness_spin.value())
        self.contrast_slider.setValue(self.contrast_spin.value())
        self.saturation_slider.setValue(self.saturation_spin.value())
        self.hue_slider.setValue(self.hue_spin.value())
        self.gamma_slider.setValue(self.gamma_spin.value())

        self.measure_view.set_scale_bar(
            self.chk_scale_bar.isChecked(), self.current_lens.um_per_px
        )

        self._connect_signals()
        self._init_persistent_fields()
        self._update_leveling_method()
        self._update_raster_controls()

        # mirror logs to the in-app log pane
        LOG.message.connect(self._append_log)

        # show window first, then connect devices asynchronously
        QtCore.QTimer.singleShot(0, self._auto_connect_async)

    # --------------------------- UI BUILD ---------------------------

    def _build_ui(self):
        central = QtWidgets.QWidget()
        self.setCentralWidget(central)

        self.toolbar = self.addToolBar("Main")
        self.measure_button = QtWidgets.QToolButton()
        self.measure_button.setText("Measure")
        _mnu = QtWidgets.QMenu(self.measure_button)
        self.act_calibrate = _mnu.addAction("Calibrate")
        self.act_ruler = _mnu.addAction("Ruler")
        self.measure_button.setMenu(_mnu)
        self.measure_button.setPopupMode(QtWidgets.QToolButton.InstantPopup)
        self.toolbar.addWidget(self.measure_button)

        # Left column: device + profiles
        leftw = QtWidgets.QWidget()
        left = QtWidgets.QVBoxLayout(leftw)
        self.stage_status = QtWidgets.QLabel("Stage: —")
        self.stage_status.setTextFormat(QtCore.Qt.PlainText)
        self.stage_pos = QtWidgets.QLabel("Pos: —")
        self.stage_pos.setTextInteractionFlags(
            QtCore.Qt.TextSelectableByMouse | QtCore.Qt.TextSelectableByKeyboard
        )
        self.btn_stage_connect = QtWidgets.QPushButton("Connect Stage")
        self.btn_stage_disconnect = QtWidgets.QPushButton("Disconnect Stage")
        self.cam_status = QtWidgets.QLabel("Camera: —")
        self.btn_cam_connect = QtWidgets.QPushButton("Connect Camera")
        self.btn_cam_disconnect = QtWidgets.QPushButton("Disconnect Camera")
        self.profile_combo = QtWidgets.QComboBox()
        self.btn_reload_profiles = QtWidgets.QPushButton("Reload Profiles")
        left.addWidget(self.stage_status)
        left.addWidget(self.btn_stage_connect)
        left.addWidget(self.btn_stage_disconnect)
        left.addSpacing(8)
        left.addWidget(self.cam_status)
        left.addWidget(self.btn_cam_connect)
        left.addWidget(self.btn_cam_disconnect)
        left.addSpacing(8)
        left.addWidget(QtWidgets.QLabel("Profile:"))
        left.addWidget(self.profile_combo)
        left.addWidget(self.btn_reload_profiles)
        # Homing controls
        home_box = QtWidgets.QGroupBox("Homing")
        hl = QtWidgets.QVBoxLayout(home_box)
        self.btn_home_all = QtWidgets.QPushButton("Home All")
        self.btn_home_x = QtWidgets.QPushButton("Home X")
        self.btn_home_y = QtWidgets.QPushButton("Home Y")
        self.btn_home_z = QtWidgets.QPushButton("Home Z")
        hl.addWidget(self.btn_home_all)
        hrow = QtWidgets.QHBoxLayout()
        hrow.addWidget(self.btn_home_x)
        hrow.addWidget(self.btn_home_y)
        hl.addLayout(hrow)
        hl.addWidget(self.btn_home_z)
        left.addWidget(home_box)

        # Jog controls
        jog_box = QtWidgets.QGroupBox("Jog")
        j = QtWidgets.QGridLayout(jog_box)
        limits = _load_feed_limits()
        self.stepx_spin = QtWidgets.QDoubleSpinBox(); self.stepx_spin.setDecimals(6); self.stepx_spin.setRange(0.000001, 1000.0); self.stepx_spin.setSingleStep(0.000001); self.stepx_spin.setValue(0.100)
        self.stepy_spin = QtWidgets.QDoubleSpinBox(); self.stepy_spin.setDecimals(6); self.stepy_spin.setRange(0.000001, 1000.0); self.stepy_spin.setSingleStep(0.000001); self.stepy_spin.setValue(0.100)
        self.stepz_spin = QtWidgets.QDoubleSpinBox(); self.stepz_spin.setDecimals(6); self.stepz_spin.setRange(0.000001, 1000.0); self.stepz_spin.setSingleStep(0.000001); self.stepz_spin.setValue(0.100)
        self.feedx_spin = QtWidgets.QDoubleSpinBox(); self.feedx_spin.setRange(0.01, limits[0] if limits else 1000.0); self.feedx_spin.setValue(50.0)
        self.feedy_spin = QtWidgets.QDoubleSpinBox(); self.feedy_spin.setRange(0.01, limits[1] if limits else 1000.0); self.feedy_spin.setValue(50.0)
        self.feedz_spin = QtWidgets.QDoubleSpinBox(); self.feedz_spin.setRange(0.01, limits[2] if limits else 1000.0); self.feedz_spin.setValue(50.0)
        self.feed_limit_x = QtWidgets.QLabel(f"\u2264 {limits[0]:.0f} mm/min" if limits else "")
        self.feed_limit_y = QtWidgets.QLabel(f"\u2264 {limits[1]:.0f} mm/min" if limits else "")
        self.feed_limit_z = QtWidgets.QLabel(f"\u2264 {limits[2]:.0f} mm/min" if limits else "")
        self.btn_xm = QtWidgets.QPushButton("X-")
        self.btn_xp = QtWidgets.QPushButton("X+")
        self.btn_ym = QtWidgets.QPushButton("Y-")
        self.btn_yp = QtWidgets.QPushButton("Y+")
        self.btn_zm = QtWidgets.QPushButton("Z-")
        self.btn_zp = QtWidgets.QPushButton("Z+")
        # per-axis rows
        j.addWidget(QtWidgets.QLabel("X"), 0, 0)
        j.addWidget(self.stepx_spin, 0, 1)
        j.addWidget(self.feedx_spin, 0, 2)
        j.addWidget(self.feed_limit_x, 0, 3)
        j.addWidget(self.btn_xm, 0, 4)
        j.addWidget(self.btn_xp, 0, 5)
        j.addWidget(QtWidgets.QLabel("Y"), 1, 0)
        j.addWidget(self.stepy_spin, 1, 1)
        j.addWidget(self.feedy_spin, 1, 2)
        j.addWidget(self.feed_limit_y, 1, 3)
        j.addWidget(self.btn_ym, 1, 4)
        j.addWidget(self.btn_yp, 1, 5)
        j.addWidget(QtWidgets.QLabel("Z"), 2, 0)
        j.addWidget(self.stepz_spin, 2, 1)
        j.addWidget(self.feedz_spin, 2, 2)
        j.addWidget(self.feed_limit_z, 2, 3)
        j.addWidget(self.btn_zm, 2, 4)
        j.addWidget(self.btn_zp, 2, 5)
        # absolute move controls
        self.absx_spin = QtWidgets.QDoubleSpinBox(); self.absx_spin.setDecimals(6)
        self.absy_spin = QtWidgets.QDoubleSpinBox(); self.absy_spin.setDecimals(6)
        self.absz_spin = QtWidgets.QDoubleSpinBox(); self.absz_spin.setDecimals(6)
        if self.stage_bounds:
            self.absx_spin.setRange(self.stage_bounds["xmin"], self.stage_bounds["xmax"])
            self.absy_spin.setRange(self.stage_bounds["ymin"], self.stage_bounds["ymax"])
            self.absz_spin.setRange(self.stage_bounds["zmin"], self.stage_bounds["zmax"])
        else:
            for sb in (self.absx_spin, self.absy_spin, self.absz_spin):
                sb.setRange(-1000.0, 1000.0)
        self.btn_move_to_coords = QtWidgets.QPushButton("Move to coordinates")
        j.addWidget(QtWidgets.QLabel("Abs"), 3, 0)
        j.addWidget(self.absx_spin, 3, 1)
        j.addWidget(self.absy_spin, 3, 2)
        j.addWidget(self.absz_spin, 3, 3)
        j.addWidget(self.btn_move_to_coords, 3, 4, 1, 2)
        left.addWidget(jog_box)

        # Autofocus controls moved from right-hand tab to left column
        af_box = QtWidgets.QGroupBox("Autofocus")
        a = QtWidgets.QGridLayout(af_box)
        self.metric_combo = QtWidgets.QComboBox(); self.metric_combo.addItems([m.value for m in FocusMetric])
        self.af_range = QtWidgets.QDoubleSpinBox(); self.af_range.setRange(0.01, 5.0); self.af_range.setValue(0.5)
        self.af_coarse = QtWidgets.QDoubleSpinBox(); self.af_coarse.setDecimals(6); self.af_coarse.setRange(0.000001, 1.0); self.af_coarse.setSingleStep(0.000001); self.af_coarse.setValue(0.01)
        self.af_fine = QtWidgets.QDoubleSpinBox(); self.af_fine.setDecimals(6); self.af_fine.setRange(0.0005, 0.2); self.af_fine.setValue(0.002)
        self.btn_autofocus = QtWidgets.QPushButton("Run Autofocus")
        a.addWidget(QtWidgets.QLabel("Metric:"), 0, 0); a.addWidget(self.metric_combo, 0, 1)
        a.addWidget(QtWidgets.QLabel("Range (mm):"), 1, 0); a.addWidget(self.af_range, 1, 1)
        a.addWidget(QtWidgets.QLabel("Coarse step (mm):"), 2, 0); a.addWidget(self.af_coarse, 2, 1)
        a.addWidget(QtWidgets.QLabel("Fine step (mm):"), 3, 0); a.addWidget(self.af_fine, 3, 1)
        a.addWidget(self.btn_autofocus, 4, 0, 1, 2)
        stack_box = QtWidgets.QGroupBox("Focus Stack")
        s = QtWidgets.QGridLayout(stack_box)
        self.stack_range = QtWidgets.QDoubleSpinBox(); self.stack_range.setRange(0.01, 5.0); self.stack_range.setValue(0.5)
        self.stack_step = QtWidgets.QDoubleSpinBox(); self.stack_step.setDecimals(6); self.stack_step.setRange(0.000001, 1.0); self.stack_step.setSingleStep(0.000001); self.stack_step.setValue(0.01)
        self.btn_focus_stack = QtWidgets.QPushButton("Run Focus Stack")
        s.addWidget(QtWidgets.QLabel("Range (mm):"), 0, 0); s.addWidget(self.stack_range, 0, 1)
        s.addWidget(QtWidgets.QLabel("Step (mm):"), 1, 0); s.addWidget(self.stack_step, 1, 1)
        s.addWidget(self.btn_focus_stack, 2, 0, 1, 2)

        af_box.setMaximumWidth(240)
        stack_box.setMaximumWidth(240)
        af_stack_row = QtWidgets.QHBoxLayout()
        af_stack_row.addWidget(af_box)
        af_stack_row.addWidget(stack_box)
        left.addLayout(af_stack_row)

        left.addStretch(1)
        left.addWidget(self.stage_pos)

        # Center: live preview + capture + FPS
        centerw = QtWidgets.QWidget()
        center = QtWidgets.QVBoxLayout(centerw)
        self.measure_view = MeasureView()
        self.measure_view.setMinimumSize(900, 650)
        self.fps_label = QtWidgets.QLabel("FPS: —")
        self.btn_capture = QtWidgets.QPushButton("Capture")
        center.addWidget(self.measure_view, 1)
        ctr2 = QtWidgets.QHBoxLayout()
        ctr2.addWidget(self.btn_capture)
        self.chk_reticle = QtWidgets.QCheckBox("Reticle")
        ctr2.addWidget(self.chk_reticle)
        self.chk_scale_bar = QtWidgets.QCheckBox("Scale bar")
        ctr2.addWidget(self.chk_scale_bar)
        self.lens_combo = QtWidgets.QComboBox()
        self._refresh_lens_combo()
        ctr2.addWidget(self.lens_combo)
        self.btn_clear_screen = QtWidgets.QPushButton("Clear screen")
        ctr2.addWidget(self.btn_clear_screen)
        ctr2.addStretch(1)
        ctr2.addWidget(self.fps_label)
        center.addLayout(ctr2)

        ctr3 = QtWidgets.QHBoxLayout()
        ctr3.addWidget(QtWidgets.QLabel("Dir:"))
        self.capture_dir_edit = QtWidgets.QLineEdit(self.capture_dir)
        self.capture_dir_edit.setPlaceholderText("Folder for captures")
        self.capture_dir_edit.setToolTip(
            "Destination folder for captured images. Created if missing and "
            "remembered between sessions."
        )
        ctr3.addWidget(self.capture_dir_edit, 1)
        self.btn_browse_dir = QtWidgets.QPushButton("Browse...")
        ctr3.addWidget(self.btn_browse_dir)
        center.addLayout(ctr3)

        ctr4 = QtWidgets.QHBoxLayout()
        ctr4.addWidget(QtWidgets.QLabel("Base name:"))
        self.capture_name_edit = QtWidgets.QLineEdit(self.capture_name)
        self.capture_name_edit.setPlaceholderText("Base filename")
        self.capture_name_edit.setToolTip(
            "Base filename without extension. Must not be empty or contain "
            "\\ / : * ? \" < > |. Saved between sessions."
        )
        ctr4.addWidget(self.capture_name_edit)
        self.autonumber_chk = QtWidgets.QCheckBox("Auto-number (_n)")
        self.autonumber_chk.setChecked(self.auto_number)
        self.autonumber_chk.setToolTip(
            "If enabled, append an incrementing _n suffix when a file with "
            "the same name exists to avoid overwriting. Setting persists."
        )
        ctr4.addWidget(self.autonumber_chk)
        ctr4.addWidget(QtWidgets.QLabel("Format:"))
        self.format_combo = QtWidgets.QComboBox()
        self.format_combo.addItems(["BMP", "TIF", "PNG", "JPG"])
        self.format_combo.setCurrentText(self.capture_format.upper())
        self.format_combo.setToolTip("Image file format for captures")
        ctr4.addWidget(self.format_combo)
        ctr4.addStretch(1)
        center.addLayout(ctr4)

        # Right: tabs
        rightw = QtWidgets.QTabWidget()

        # ---- Camera tab (performance controls)
        camtab = QtWidgets.QWidget()
        c = QtWidgets.QGridLayout(camtab)
        row = 0
        self.exp_spin = QtWidgets.QDoubleSpinBox(); self.exp_spin.setRange(0.01, 10000.0); self.exp_spin.setValue(10.0)
        self.exp_spin.setSuffix(" ms")
        self.autoexp_chk = QtWidgets.QCheckBox("Auto")
        c.addWidget(QtWidgets.QLabel("Exposure:"), row, 0); c.addWidget(self.exp_spin, row, 1); c.addWidget(self.autoexp_chk, row, 2); row += 1

        self.gain_spin = QtWidgets.QDoubleSpinBox(); self.gain_spin.setRange(1.0, 4.0); self.gain_spin.setSingleStep(0.01); self.gain_spin.setValue(1.0)
        self.gain_spin.setSuffix("x")
        self.gain_spin.setToolTip("Analog gain (1.0–4.0x). Internally scaled ×100 for the SDK.")
        c.addWidget(QtWidgets.QLabel("Gain (AGain):"), row, 0); c.addWidget(self.gain_spin, row, 1); row += 1

        self.brightness_slider = QtWidgets.QSlider(QtCore.Qt.Horizontal); self.brightness_slider.setRange(-255, 255)
        self.brightness_spin = QtWidgets.QSpinBox(); self.brightness_spin.setRange(-255, 255); self.brightness_spin.setValue(0)
        self.brightness_slider.setValue(self.brightness_spin.value())
        c.addWidget(QtWidgets.QLabel("Brightness:"), row, 0); c.addWidget(self.brightness_slider, row, 1); c.addWidget(self.brightness_spin, row, 2); row += 1

        self.contrast_slider = QtWidgets.QSlider(QtCore.Qt.Horizontal); self.contrast_slider.setRange(-255, 255)
        self.contrast_spin = QtWidgets.QSpinBox(); self.contrast_spin.setRange(-255, 255); self.contrast_spin.setValue(0)
        self.contrast_slider.setValue(self.contrast_spin.value())
        c.addWidget(QtWidgets.QLabel("Contrast:"), row, 0); c.addWidget(self.contrast_slider, row, 1); c.addWidget(self.contrast_spin, row, 2); row += 1

        self.saturation_slider = QtWidgets.QSlider(QtCore.Qt.Horizontal); self.saturation_slider.setRange(0, 255)
        self.saturation_spin = QtWidgets.QSpinBox(); self.saturation_spin.setRange(0, 255); self.saturation_spin.setValue(128)
        self.saturation_slider.setValue(self.saturation_spin.value())
        c.addWidget(QtWidgets.QLabel("Saturation:"), row, 0); c.addWidget(self.saturation_slider, row, 1); c.addWidget(self.saturation_spin, row, 2); row += 1

        self.hue_slider = QtWidgets.QSlider(QtCore.Qt.Horizontal); self.hue_slider.setRange(-180, 180)
        self.hue_spin = QtWidgets.QSpinBox(); self.hue_spin.setRange(-180, 180); self.hue_spin.setValue(0)
        self.hue_slider.setValue(self.hue_spin.value())
        c.addWidget(QtWidgets.QLabel("Hue:"), row, 0); c.addWidget(self.hue_slider, row, 1); c.addWidget(self.hue_spin, row, 2); row += 1

        self.gamma_slider = QtWidgets.QSlider(QtCore.Qt.Horizontal); self.gamma_slider.setRange(20, 180)
        self.gamma_spin = QtWidgets.QSpinBox(); self.gamma_spin.setRange(20, 180); self.gamma_spin.setValue(100)
        self.gamma_slider.setValue(self.gamma_spin.value())
        c.addWidget(QtWidgets.QLabel("Gamma:"), row, 0); c.addWidget(self.gamma_slider, row, 1); c.addWidget(self.gamma_spin, row, 2); row += 1

        self.depth_combo = QtWidgets.QComboBox()
        c.addWidget(QtWidgets.QLabel("Color depth:"), row, 0); c.addWidget(self.depth_combo, row, 1, 1, 2); row += 1

        self.raw_chk = QtWidgets.QCheckBox("RAW8 fast mono (triples bandwidth efficiency)")
        c.addWidget(self.raw_chk, row, 0, 1, 3); row += 1

        self.bin_combo = QtWidgets.QComboBox()
        self.res_combo = QtWidgets.QComboBox()
        self.btn_roi_full = QtWidgets.QPushButton("ROI: Full")
        self.btn_roi_2048 = QtWidgets.QPushButton("ROI: 2048²")
        self.btn_roi_1024 = QtWidgets.QPushButton("ROI: 1024²")
        self.btn_roi_512  = QtWidgets.QPushButton("ROI: 512²")
        c.addWidget(QtWidgets.QLabel("Binning:"), row, 0); c.addWidget(self.bin_combo, row, 1, 1, 2); row += 1
        c.addWidget(QtWidgets.QLabel("Resolution:"), row, 0); c.addWidget(self.res_combo, row, 1, 1, 2); row += 1
        c.addWidget(self.btn_roi_full, row, 0); c.addWidget(self.btn_roi_2048, row, 1); c.addWidget(self.btn_roi_1024, row, 2); row += 1
        c.addWidget(self.btn_roi_512, row, 0); row += 1

        self.speed_spin = QtWidgets.QSpinBox(); self.speed_spin.setRange(0, 5); self.speed_spin.setValue(5)
        c.addWidget(QtWidgets.QLabel("USB speed level:"), row, 0); c.addWidget(self.speed_spin, row, 1); row += 1

        c.setRowStretch(row, 1)
        rightw.addTab(camtab, "Camera")

        # ---- Area tab
        area = QtWidgets.QWidget()
        a = QtWidgets.QVBoxLayout(area)

        # Leveling controls
        lvl_box = QtWidgets.QGroupBox("Leveling")
        l = QtWidgets.QGridLayout(lvl_box)
        self.level_method = QtWidgets.QComboBox(); self.level_method.addItems(["Three-point", "Grid"])
        self.level_poly = QtWidgets.QComboBox(); self.level_poly.addItems(["Linear", "Quadratic", "Cubic"])
        self.level_rows = QtWidgets.QSpinBox(); self.level_rows.setRange(2, 10); self.level_rows.setValue(3)
        self.level_cols = QtWidgets.QSpinBox(); self.level_cols.setRange(2, 10); self.level_cols.setValue(3)
        self.level_mode = QtWidgets.QComboBox(); self.level_mode.addItems(["Auto", "Manual"])
        self.btn_start_level = QtWidgets.QPushButton("Start Leveling")
        self.btn_apply_level = QtWidgets.QPushButton("Apply Leveling")
        self.btn_disable_level = QtWidgets.QPushButton("Disable Leveling")
        self.level_status = QtWidgets.QLabel("Disabled")
        row = 0
        l.addWidget(QtWidgets.QLabel("Method:"), row, 0); l.addWidget(self.level_method, row, 1); row += 1
        l.addWidget(QtWidgets.QLabel("Polynomial:"), row, 0); l.addWidget(self.level_poly, row, 1); row += 1
        l.addWidget(QtWidgets.QLabel("Rows:"), row, 0); l.addWidget(self.level_rows, row, 1); row += 1
        l.addWidget(QtWidgets.QLabel("Cols:"), row, 0); l.addWidget(self.level_cols, row, 1); row += 1
        l.addWidget(QtWidgets.QLabel("Mode:"), row, 0); l.addWidget(self.level_mode, row, 1); row += 1
        l.addWidget(self.btn_start_level, row, 0, 1, 2); row += 1
        l.addWidget(self.btn_apply_level, row, 0, 1, 2); row += 1
        l.addWidget(self.btn_disable_level, row, 0, 1, 2); row += 1
        l.addWidget(self.level_status, row, 0, 1, 2)
        a.addWidget(lvl_box)

        # Raster controls
        rast_box = QtWidgets.QGroupBox("Raster")
        r = QtWidgets.QGridLayout(rast_box)
        self.rows_spin = QtWidgets.QSpinBox(); self.rows_spin.setRange(1, 1000); self.rows_spin.setValue(5)
        self.cols_spin = QtWidgets.QSpinBox(); self.cols_spin.setRange(1, 1000); self.cols_spin.setValue(5)

        # Raster point spin boxes
        self.rast_x1_spin = QtWidgets.QDoubleSpinBox(); self.rast_x1_spin.setDecimals(6); self.rast_x1_spin.setRange(-1000.0, 1000.0); self.rast_x1_spin.setValue(0.0)
        self.rast_y1_spin = QtWidgets.QDoubleSpinBox(); self.rast_y1_spin.setDecimals(6); self.rast_y1_spin.setRange(-1000.0, 1000.0); self.rast_y1_spin.setValue(0.0)
        self.rast_x2_spin = QtWidgets.QDoubleSpinBox(); self.rast_x2_spin.setDecimals(6); self.rast_x2_spin.setRange(-1000.0, 1000.0); self.rast_x2_spin.setValue(4.0)
        self.rast_y2_spin = QtWidgets.QDoubleSpinBox(); self.rast_y2_spin.setDecimals(6); self.rast_y2_spin.setRange(-1000.0, 1000.0); self.rast_y2_spin.setValue(4.0)
        self.rast_x3_spin = QtWidgets.QDoubleSpinBox(); self.rast_x3_spin.setDecimals(6); self.rast_x3_spin.setRange(-1000.0, 1000.0); self.rast_x3_spin.setValue(0.0)
        self.rast_y3_spin = QtWidgets.QDoubleSpinBox(); self.rast_y3_spin.setDecimals(6); self.rast_y3_spin.setRange(-1000.0, 1000.0); self.rast_y3_spin.setValue(0.0)
        self.rast_x4_spin = QtWidgets.QDoubleSpinBox(); self.rast_x4_spin.setDecimals(6); self.rast_x4_spin.setRange(-1000.0, 1000.0); self.rast_x4_spin.setValue(0.0)
        self.rast_y4_spin = QtWidgets.QDoubleSpinBox(); self.rast_y4_spin.setDecimals(6); self.rast_y4_spin.setRange(-1000.0, 1000.0); self.rast_y4_spin.setValue(0.0)

        # Raster point buttons
        self.btn_raster_p1 = QtWidgets.QPushButton("Raster Point 1")
        self.btn_raster_p2 = QtWidgets.QPushButton("Raster Point 2")
        self.btn_raster_p3 = QtWidgets.QPushButton("Raster Point 3")
        self.btn_raster_p4 = QtWidgets.QPushButton("Raster Point 4")

        # Raster mode selection
        self.raster_mode_combo = QtWidgets.QComboBox()
        self.raster_mode_combo.addItems(["2-point", "3-point", "4-point"])

        self.chk_raster_capture = QtWidgets.QCheckBox("Capture images")
        self.chk_raster_capture.setChecked(True)
        self.chk_raster_af = QtWidgets.QCheckBox("Autofocus before capture")
        self.btn_run_raster = QtWidgets.QPushButton("Run Raster")
        self.btn_stop = QtWidgets.QPushButton("Stop")
        self.btn_stop.setToolTip(
            "Stop active raster, leveling, or focus stack operations"
        )
        self.btn_stop.setEnabled(False)

        r.addWidget(QtWidgets.QLabel("Mode:"), 0, 0)
        r.addWidget(self.raster_mode_combo, 0, 1)
        r.addWidget(QtWidgets.QLabel("Rows:"), 0, 2)
        r.addWidget(self.rows_spin, 0, 3)
        r.addWidget(QtWidgets.QLabel("Cols:"), 0, 4)
        r.addWidget(self.cols_spin, 0, 5)

        r.addWidget(QtWidgets.QLabel("P1 X:"), 1, 0)
        r.addWidget(self.rast_x1_spin, 1, 1)
        r.addWidget(QtWidgets.QLabel("Y:"), 1, 2)
        r.addWidget(self.rast_y1_spin, 1, 3)
        r.addWidget(self.btn_raster_p1, 1, 4, 1, 2)

        r.addWidget(QtWidgets.QLabel("P2 X:"), 2, 0)
        r.addWidget(self.rast_x2_spin, 2, 1)
        r.addWidget(QtWidgets.QLabel("Y:"), 2, 2)
        r.addWidget(self.rast_y2_spin, 2, 3)
        r.addWidget(self.btn_raster_p2, 2, 4, 1, 2)

        r.addWidget(QtWidgets.QLabel("P3 X:"), 3, 0)
        r.addWidget(self.rast_x3_spin, 3, 1)
        r.addWidget(QtWidgets.QLabel("Y:"), 3, 2)
        r.addWidget(self.rast_y3_spin, 3, 3)
        r.addWidget(self.btn_raster_p3, 3, 4, 1, 2)

        r.addWidget(QtWidgets.QLabel("P4 X:"), 4, 0)
        r.addWidget(self.rast_x4_spin, 4, 1)
        r.addWidget(QtWidgets.QLabel("Y:"), 4, 2)
        r.addWidget(self.rast_y4_spin, 4, 3)
        r.addWidget(self.btn_raster_p4, 4, 4, 1, 2)

        r.addWidget(self.chk_raster_capture, 5, 0, 1, 3)
        r.addWidget(self.chk_raster_af, 5, 3, 1, 3)
        r.addWidget(self.btn_run_raster, 6, 0, 1, 3)
        r.addWidget(self.btn_stop, 6, 3, 1, 3)
        r.setRowStretch(7, 1)
        rast_box.setSizePolicy(QtWidgets.QSizePolicy.Preferred, QtWidgets.QSizePolicy.Maximum)

        a.addWidget(rast_box)
        a.addStretch(1)
        rightw.addTab(area, "Area")

        # ---- Scripts tab (restored)
        scripts = QtWidgets.QWidget()
        s = QtWidgets.QVBoxLayout(scripts)
        self.btn_run_example_script = QtWidgets.QPushButton("Run Example Script (Z stack)")
        s.addWidget(self.btn_run_example_script)
        s.addStretch(1)
        rightw.addTab(scripts, "Scripts")

        # log pane
        self.log_view = QtWidgets.QPlainTextEdit()
        self.log_view.setReadOnly(True)
        self.log_view.setMaximumBlockCount(8000)

        left_right = QtWidgets.QSplitter(QtCore.Qt.Horizontal)
        left_right.addWidget(leftw)
        left_right.addWidget(centerw)
        left_right.addWidget(rightw)
        left_right.setStretchFactor(0, 0)
        left_right.setStretchFactor(1, 1)
        left_right.setStretchFactor(2, 0)

        vsplit = QtWidgets.QSplitter(QtCore.Qt.Vertical)
        vsplit.addWidget(left_right)
        vsplit.addWidget(self.log_view)
        vsplit.setStretchFactor(0, 1)
        vsplit.setStretchFactor(1, 0)

        root = QtWidgets.QVBoxLayout(central)
        root.addWidget(vsplit)

        self._reload_profiles()
        self._update_stage_buttons()
        self._update_cam_buttons()
        self._update_raster_mode()

    def _refresh_lens_combo(self):
        self.lens_combo.blockSignals(True)
        self.lens_combo.clear()
        for lens in sorted(self.lenses.values(), key=lambda l: l.name):
            self.lens_combo.addItem(
                f"{lens.name} ({lens.um_per_px:.3f} µm/px)", lens.name
            )
        idx = self.lens_combo.findData(self.current_lens.name)
        if idx >= 0:
            self.lens_combo.setCurrentIndex(idx)
        self.lens_combo.blockSignals(False)

    def _update_leveling_method(self):
        grid = self.level_method.currentText() == "Grid"
        self.level_rows.setEnabled(grid)
        self.level_cols.setEnabled(grid)

<<<<<<< HEAD
    def _update_raster_mode(self):
        mode = self.raster_mode_combo.currentText()
        p3 = mode in ("3-point", "4-point")
        p4 = mode == "4-point"
        for w in (self.rast_x3_spin, self.rast_y3_spin, self.btn_raster_p3):
            w.setEnabled(p3)
        for w in (self.rast_x4_spin, self.rast_y4_spin, self.btn_raster_p4):
            w.setEnabled(p4)
=======
    def _update_raster_controls(self):
        mode = self.raster_mode_combo.currentText()
        enable_p3 = mode in ("3-point", "4-point")
        enable_p4 = mode == "4-point"
        self.rast_x3_spin.setEnabled(enable_p3)
        self.rast_y3_spin.setEnabled(enable_p3)
        self.btn_raster_p3.setEnabled(enable_p3)
        self.rast_x4_spin.setEnabled(enable_p4)
        self.rast_y4_spin.setEnabled(enable_p4)
        self.btn_raster_p4.setEnabled(enable_p4)
>>>>>>> 0d27006d

    def _connect_signals(self):
        self.btn_stage_connect.clicked.connect(self._connect_stage_async)
        self.btn_stage_disconnect.clicked.connect(self._disconnect_stage)
        self.btn_cam_connect.clicked.connect(self._connect_camera)
        self.btn_cam_disconnect.clicked.connect(self._disconnect_camera)
        self.btn_capture.clicked.connect(self._capture)
        self.chk_reticle.toggled.connect(self.measure_view.set_reticle)
        self.chk_scale_bar.toggled.connect(self._on_scale_bar_toggled)
        self.lens_combo.currentIndexChanged.connect(self._on_lens_changed)
        self.btn_clear_screen.clicked.connect(self.measure_view.clear_overlays)
        self.btn_home_all.clicked.connect(self._home_all)
        self.btn_home_x.clicked.connect(lambda: self._home_axis('x'))
        self.btn_home_y.clicked.connect(lambda: self._home_axis('y'))
        self.btn_home_z.clicked.connect(lambda: self._home_axis('z'))
        self._setup_jog_button(self.btn_xm, self.stepx_spin, self.feedx_spin, sx=-1)
        self._setup_jog_button(self.btn_xp, self.stepx_spin, self.feedx_spin, sx=1)
        self._setup_jog_button(self.btn_ym, self.stepy_spin, self.feedy_spin, sy=-1)
        self._setup_jog_button(self.btn_yp, self.stepy_spin, self.feedy_spin, sy=1)
        self._setup_jog_button(self.btn_zm, self.stepz_spin, self.feedz_spin, sz=-1)
        self._setup_jog_button(self.btn_zp, self.stepz_spin, self.feedz_spin, sz=1)
        self.btn_move_to_coords.clicked.connect(self._move_to_coords)
        self.btn_autofocus.clicked.connect(self._run_autofocus)
        self.btn_start_level.clicked.connect(self._run_leveling)
        self.btn_apply_level.clicked.connect(self._apply_leveling)
        self.btn_disable_level.clicked.connect(self._disable_leveling)
        self.level_method.currentTextChanged.connect(self._update_leveling_method)
<<<<<<< HEAD
        self.raster_mode_combo.currentTextChanged.connect(self._update_raster_mode)
=======
        self.raster_mode_combo.currentTextChanged.connect(self._update_raster_controls)
>>>>>>> 0d27006d
        self.btn_focus_stack.clicked.connect(self._run_focus_stack)
        self.btn_raster_p1.clicked.connect(lambda: self._set_raster_point(1))
        self.btn_raster_p2.clicked.connect(lambda: self._set_raster_point(2))
        self.btn_raster_p3.clicked.connect(lambda: self._set_raster_point(3))
        self.btn_raster_p4.clicked.connect(lambda: self._set_raster_point(4))
        self.btn_run_raster.clicked.connect(self._run_raster)
        self.btn_stop.clicked.connect(self._stop_all)
        self.btn_reload_profiles.clicked.connect(self._reload_profiles)
        self.capture_dir_edit.textChanged.connect(self._on_capture_dir_changed)
        self.capture_name_edit.textChanged.connect(self._on_capture_name_changed)
        self.autonumber_chk.toggled.connect(self._on_autonumber_toggled)
        self.format_combo.currentTextChanged.connect(self._on_format_changed)
        self.btn_browse_dir.clicked.connect(self._browse_capture_dir)

        self.act_calibrate.triggered.connect(self._start_calibration)
        self.act_ruler.triggered.connect(self._start_ruler)
        self.measure_view.calibration_measured.connect(self._on_calibration_done)

        # camera controls
        self.exp_spin.valueChanged.connect(self._apply_exposure)
        self.autoexp_chk.toggled.connect(self._apply_exposure)
        self.gain_spin.valueChanged.connect(lambda v: self._apply_gain(v * 100))
        self.brightness_slider.valueChanged.connect(self.brightness_spin.setValue)
        self.brightness_spin.valueChanged.connect(self.brightness_slider.setValue)
        self.brightness_spin.valueChanged.connect(self._apply_brightness)
        self.contrast_slider.valueChanged.connect(self.contrast_spin.setValue)
        self.contrast_spin.valueChanged.connect(self.contrast_slider.setValue)
        self.contrast_spin.valueChanged.connect(self._apply_contrast)
        self.saturation_slider.valueChanged.connect(self.saturation_spin.setValue)
        self.saturation_spin.valueChanged.connect(self.saturation_slider.setValue)
        self.saturation_spin.valueChanged.connect(self._apply_saturation)
        self.hue_slider.valueChanged.connect(self.hue_spin.setValue)
        self.hue_spin.valueChanged.connect(self.hue_slider.setValue)
        self.hue_spin.valueChanged.connect(self._apply_hue)
        self.gamma_slider.valueChanged.connect(self.gamma_spin.setValue)
        self.gamma_spin.valueChanged.connect(self.gamma_slider.setValue)
        self.gamma_spin.valueChanged.connect(self._apply_gamma)
        self.depth_combo.currentIndexChanged.connect(self._apply_color_depth)
        self.raw_chk.toggled.connect(self._apply_raw)
        self.bin_combo.currentIndexChanged.connect(self._apply_binning)
        self.res_combo.currentIndexChanged.connect(self._apply_resolution)
        self.btn_roi_full.clicked.connect(lambda: self._apply_roi('full'))
        self.btn_roi_2048.clicked.connect(lambda: self._apply_roi(2048))
        self.btn_roi_1024.clicked.connect(lambda: self._apply_roi(1024))
        self.btn_roi_512.clicked.connect(lambda: self._apply_roi(512))
        self.speed_spin.valueChanged.connect(self._apply_speed)

        # scripts
        self.btn_run_example_script.clicked.connect(self._run_example_script)

    def _init_persistent_fields(self):
        def bind(spin, key):
            spin.setValue(self.profiles.get(key, spin.value()))
            spin.valueChanged.connect(lambda v, k=key: (self.profiles.set(k, float(v)), self.profiles.save()))
        for axis in ('x', 'y', 'z'):
            bind(getattr(self, f'step{axis}_spin'), f'jog.step.{axis}')
            bind(getattr(self, f'feed{axis}_spin'), f'jog.feed.{axis}')
            bind(getattr(self, f'abs{axis}_spin'), f'jog.abs.{axis}')

    def _on_capture_dir_changed(self, text: str):
        self.capture_dir = text
        self.profiles.set('capture.dir', text)
        self.profiles.save()

    def _on_capture_name_changed(self, text: str):
        self.capture_name = text
        self.profiles.set('capture.name', text)
        self.profiles.save()

    def _on_autonumber_toggled(self, checked: bool):
        self.auto_number = checked
        self.profiles.set('capture.auto_number', checked)
        self.profiles.save()

    def _on_format_changed(self, text: str):
        self.capture_format = text.lower()
        self.profiles.set('capture.format', self.capture_format)
        self.profiles.save()

    def _on_scale_bar_toggled(self, checked: bool):
        self.measure_view.set_scale_bar(checked, self.current_lens.um_per_px)
        self.profiles.set('ui.scale_bar', checked)
        self.profiles.save()

    def _on_lens_changed(self, index: int):
        name = self.lens_combo.itemData(index)
        if not name:
            return
        lens = self.lenses.get(name)
        if not lens:
            lens = Lens(name, 1.0)
            self.lenses[name] = lens
        self.current_lens = lens
        self.profiles.set('measurement.current_lens', name)
        self.profiles.save()
        self._update_lens_for_resolution()

    def _browse_capture_dir(self):
        d = QtWidgets.QFileDialog.getExistingDirectory(
            self, "Select Capture Directory", self.capture_dir
        )
        if d:
            self.capture_dir_edit.setText(d)

    def _setup_jog_button(self, btn, step_spin, feed_spin, sx=0, sy=0, sz=0):
        def _pressed():
            step = step_spin.value()
            feed = feed_spin.value()
            self._jog(step * sx, step * sy, step * sz, feed, wait_ok=True)
            self._jog_dir = (sx, sy, sz, step_spin, feed_spin)
            self._jog_hold_timer.start(1000)

        def _released():
            self._jog_hold_timer.stop()
            self._jog_dir = None

        btn.pressed.connect(_pressed)
        btn.released.connect(_released)

    def _start_jog_repeat(self):
        if self._jog_dir:
            self._repeat_jog()

    def _repeat_jog(self, _res=None):
        if not self._jog_dir:
            return
        sx, sy, sz, step_spin, feed_spin = self._jog_dir
        step = step_spin.value()
        feed = feed_spin.value()
        self._jog(step * sx, step * sy, step * sz, feed, wait_ok=True, callback=self._repeat_jog)

    def _move_to_coords(self):
        if not self.stage_worker:
            log("Move ignored: stage not connected")
            QtWidgets.QMessageBox.warning(self, "Stage", "Stage not connected.")
            return
        x = self.absx_spin.value()
        y = self.absy_spin.value()
        z = self.absz_spin.value()
        if self.leveling_enabled:
            z += self.focus_mgr.z_offset(x, y, z)
        feed = max(self.feedx_spin.value(), self.feedy_spin.value(), self.feedz_spin.value())
        log(f"Move to: x={x} y={y} z={z} F={feed}")
        self.stage_worker.enqueue(self.stage.move_absolute, x, y, z, feed, True)
        self.stage_worker.enqueue(self.stage.wait_for_moves)
        self.stage_worker.enqueue(self.stage.get_position, callback=self._on_stage_position)

    def _set_movement_controls_enabled(self, enabled: bool):
        controls = [
            self.btn_home_all,
            self.btn_home_x,
            self.btn_home_y,
            self.btn_home_z,
            self.btn_xm,
            self.btn_xp,
            self.btn_ym,
            self.btn_yp,
            self.btn_zm,
            self.btn_zp,
            self.btn_move_to_coords,
        ]
        for btn in controls:
            btn.setEnabled(enabled)

    @QtCore.Slot(str)
    def _append_log(self, line: str):
        self.log_view.appendPlainText(line)

    # --------------------------- CONNECT ---------------------------

    def _auto_connect_async(self):
        self._connect_camera()
        self._connect_stage_async()

    def _attach_stage_worker(self):
        if not self.stage or self.stage_thread:
            return
        self.stage_thread = QtCore.QThread(self)
        self.stage_worker = SerialWorker(self.stage)
        self.stage_worker.moveToThread(self.stage_thread)
        self.stage_worker.result.connect(self._dispatch_stage_result)
        self.stage_thread.started.connect(self.stage_worker.loop)
        self.stage_thread.start()

    def _dispatch_stage_result(self, cb, res):
        if cb:
            QtCore.QTimer.singleShot(0, lambda r=res: cb(r))

    # --------------------------- CONNECT/DISCONNECT ---------------------------

    def _connect_camera(self):
        if self.camera is not None:
            log("UI: camera already connected; skip re-open")
            return
        try:
            cam = create_camera()
            self.camera = cam
            self.cam_status.setText(f"Camera: {self.camera.name()}")
            self.camera.start_stream()
            self._populate_speed_levels()
            self._apply_speed()
            # populate after stream start so all options are available
            self._populate_color_depths()
            self._populate_binning()
            self._populate_resolutions()
            QtCore.QTimer.singleShot(0, self._populate_resolutions)
            self._apply_camera_profile()
            self._sync_cam_controls()
            self.preview_timer.start()
            self.fps_timer.start()
            log("UI: camera connected")
        except Exception as e:
            log(f"UI: camera connect failed: {e}")
        self._update_cam_buttons()

    def _disconnect_camera(self):
        if not self.camera:
            return
        try:
            self.camera.stop_stream()
        except Exception:
            pass
        self.camera = None
        self.cam_status.setText("Camera: —")
        self.preview_timer.stop()
        self.fps_timer.stop()
        self.measure_view.clear_image()
        self.res_combo.clear()
        self.bin_combo.clear()
        self.depth_combo.clear()
        self._update_cam_buttons()

    def _connect_stage_async(self):
        if self.stage is not None:
            log("UI: stage already connected; skip re-probe")
            return

        def connect_stage():
            port = find_marlin_port()
            if not port:
                return None
            return StageMarlin(port)

        self._conn_thread, self._conn_worker = run_async(connect_stage)
        self._conn_worker.finished.connect(self._on_stage_connect)

    @QtCore.Slot(object, object)
    def _on_stage_connect(self, stage, err):
        if err or not stage:
            if err:
                log(f"UI: stage connect failed: {err}")
            else:
                log("UI: stage not found")
            self.stage_status.setText("Stage: not found")
            self._update_stage_buttons()
        else:
            self.stage = stage
            info = self.stage.get_info()
            name = info.get("machine_type") or info.get("name") or "connected"
            uuid = info.get("uuid")
            text = f"Stage: {name}"
            if uuid:
                text += f"\n{uuid}"
            self.stage_status.setText(text)
            try:
                self.stage_bounds = self.stage.get_bounds()
            except Exception as e:
                log(f"Stage: failed to get bounds: {e}")
                self.stage_bounds = None
            log("UI: stage connected (async)")
            self._attach_stage_worker()
            self._update_stage_buttons()
        thread = self._conn_thread
        self._conn_thread = self._conn_worker = None
        if thread and thread != QtCore.QThread.currentThread():
            thread.wait()

    def _disconnect_stage(self):
        if self._conn_thread:
            self._conn_thread.quit()
            self._conn_thread.wait()
            self._conn_thread = None
            self._conn_worker = None
        if self.stage_worker:
            self.stage_worker.stop()
        if self.stage_thread:
            self.stage_thread.quit()
            self.stage_thread.wait(2000)
            self.stage_thread = None
            self.stage_worker = None
        if self.stage:
            try:
                self.stage.ser.close()
            except Exception:
                pass
            self.stage = None
        self.stage_status.setText("Stage: —")
        self.stage_pos.setText("Pos: —")
        self.stage_bounds = None
        self._update_stage_buttons()

    def _update_stage_buttons(self):
        connected = self.stage is not None
        self.btn_stage_connect.setEnabled(not connected)
        self.btn_stage_disconnect.setEnabled(connected)

    def _update_cam_buttons(self):
        connected = self.camera is not None
        self.btn_cam_connect.setEnabled(not connected)
        self.btn_cam_disconnect.setEnabled(connected)

    def _on_stage_position(self, pos):
        if not pos:
            return
        # update cached coordinates; ``pos`` may omit axes via ``None``
        try:
            x, y, z = pos
        except Exception:
            x = y = z = None
        if x is not None:
            self._last_pos["x"] = x
        if y is not None:
            self._last_pos["y"] = y
        if z is not None:
            self._last_pos["z"] = z
        # merge hardware-reported bounds with fallback from config
        b = self.stage_bounds or {}
        fb = getattr(self, "_stage_bounds_fallback", None)
        if fb:
            if not b:
                b = fb.copy()
            else:
                for k, v in fb.items():
                    if b.get(k) is None:
                        b[k] = v
        if b:
            self.stage_bounds = b
        # always build a deterministic two-line label: first the coordinates,
        # then the limits. This ensures the limits line never precedes the
        # coordinates, even if the stage bounds are unavailable.
        def _fmt(v):
            return f"{v:.6f}" if v is not None else "—"
        coords_line = (
            f"Pos: X{_fmt(self._last_pos['x'])} "
            f"Y{_fmt(self._last_pos['y'])} "
            f"Z{_fmt(self._last_pos['z'])}"
        )
        if self.stage_bounds:
            b = self.stage_bounds
            limits_line = (
                f"Limits: X[{b['xmin']:.6f},{b['xmax']:.6f}] "
                f"Y[{b['ymin']:.6f},{b['ymax']:.6f}] "
                f"Z[{b['zmin']:.6f},{b['zmax']:.6f}]"
            )
        else:
            limits_line = "Limits: —"

        self.stage_pos.setText(f"{coords_line}\n{limits_line}")

    # --------------------------- PREVIEW ---------------------------

    def _on_preview(self):
        if not self.camera:
            return
        frame = self.camera.get_latest_frame()
        if frame is not None:
            qimg = numpy_to_qimage(frame)
            self.measure_view.set_image(qimg)

        if self.autoexp_chk.isChecked():
            try:
                self.exp_spin.blockSignals(True)
                self.gain_spin.blockSignals(True)
                ms = float(self.camera.get_exposure_ms())
                gain = float(self.camera.get_gain())
                self.exp_spin.setValue(ms)
                self.gain_spin.setValue(gain)
            except Exception:
                pass
            finally:
                self.exp_spin.blockSignals(False)
                self.gain_spin.blockSignals(False)

    def _update_fps(self):
        if self.camera:
            try:
                self.fps_label.setText(f"FPS: {self.camera.get_fps():.1f}")
            except Exception:
                self.fps_label.setText("FPS: —")

    # --------------------------- CAMERA APPLY ---------------------------

    def _populate_speed_levels(self):
        if not self.camera or not hasattr(self.camera, "get_speed_range"):
            self.speed_spin.setEnabled(False)
            return
        self.speed_spin.blockSignals(True)
        try:
            rng = self.camera.get_speed_range()
            if rng:
                self.speed_spin.setRange(rng[0], rng[-1])
                cur = self.camera.get_speed_level()
                if cur is not None:
                    self.speed_spin.setValue(cur)
            self.speed_spin.setEnabled(bool(rng))
        except Exception:
            self.speed_spin.setEnabled(False)
        self.speed_spin.blockSignals(False)

    def _populate_color_depths(self):
        if not self.camera or not hasattr(self.camera, "list_color_depths"):
            self.depth_combo.clear()
            self.depth_combo.setEnabled(False)
            return
        self.depth_combo.blockSignals(True)
        self.depth_combo.clear()
        try:
            depths = self.camera.list_color_depths()
            for d in depths:
                self.depth_combo.addItem(f"{d}-bit", d)
            cur = depths[0] if depths else None
            if hasattr(self.camera, "get_color_depth"):
                try:
                    cur = int(self.camera.get_color_depth())
                except Exception:
                    pass
            if cur is not None:
                pos = self.depth_combo.findData(cur)
                if pos >= 0:
                    self.depth_combo.setCurrentIndex(pos)
        except Exception:
            pass
        self.depth_combo.setEnabled(self.depth_combo.count() > 0)
        self.depth_combo.blockSignals(False)

    def _populate_binning(self):
        if not self.camera or not hasattr(self.camera, "list_binning_factors"):
            self.bin_combo.clear()
            self.bin_combo.setEnabled(False)
            return
        self.bin_combo.blockSignals(True)
        self.bin_combo.clear()
        try:
            factors = self.camera.list_binning_factors()
            for f in factors:
                self.bin_combo.addItem(f"{f}×", f)
            cur = 1
            if hasattr(self.camera, "get_binning"):
                cur = int(self.camera.get_binning())
            pos = self.bin_combo.findData(cur)
            if pos >= 0:
                self.bin_combo.setCurrentIndex(pos)
        except Exception:
            pass
        self.bin_combo.setEnabled(self.bin_combo.count() > 1)
        self.bin_combo.blockSignals(False)

    def _populate_resolutions(self):
        if not self.camera:
            return
        self.res_combo.blockSignals(True)
        res = list(self.camera.list_resolutions())
        self.res_combo.clear()
        for idx, w, h in res:
            self.res_combo.addItem(f"{w}×{h}", idx)
        current = 0
        try:
            if hasattr(self.camera, "get_resolution_index"):
                current = int(self.camera.get_resolution_index())
        except Exception:
            current = 0
        try:
            self.camera.resolutions = res
        except Exception:
            pass
        pos = self.res_combo.findData(current)
        if pos >= 0:
            self.res_combo.setCurrentIndex(pos)
        self.res_combo.blockSignals(False)

    def _apply_camera_profile(self):
        if not self.camera:
            return
        p = self.profiles
        # Exposure and auto-exposure
        auto = p.get('camera.auto_exposure', self.autoexp_chk.isChecked(), expected_type=bool)
        ms = p.get('camera.exposure_ms', self.exp_spin.value(), expected_type=(int, float))
        self.autoexp_chk.blockSignals(True)
        self.autoexp_chk.setChecked(auto)
        self.autoexp_chk.blockSignals(False)
        self.exp_spin.blockSignals(True)
        self.exp_spin.setValue(ms)
        self.exp_spin.blockSignals(False)
        self._apply_exposure()
        # Gain
        gain = p.get('camera.gain', self.gain_spin.value(), expected_type=(int, float))
        self.gain_spin.blockSignals(True)
        self.gain_spin.setValue(gain)
        self.gain_spin.blockSignals(False)
        if not auto:
            self._apply_gain()
        # Brightness
        val = p.get('camera.brightness', self.brightness_spin.value(), expected_type=(int, float))
        self.brightness_spin.blockSignals(True)
        self.brightness_spin.setValue(val)
        self.brightness_spin.blockSignals(False)
        self._apply_brightness()
        # Contrast
        val = p.get('camera.contrast', self.contrast_spin.value(), expected_type=(int, float))
        self.contrast_spin.blockSignals(True)
        self.contrast_spin.setValue(val)
        self.contrast_spin.blockSignals(False)
        self._apply_contrast()
        # Saturation
        val = p.get('camera.saturation', self.saturation_spin.value(), expected_type=(int, float))
        self.saturation_spin.blockSignals(True)
        self.saturation_spin.setValue(val)
        self.saturation_spin.blockSignals(False)
        self._apply_saturation()
        # Hue
        val = p.get('camera.hue', self.hue_spin.value(), expected_type=(int, float))
        self.hue_spin.blockSignals(True)
        self.hue_spin.setValue(val)
        self.hue_spin.blockSignals(False)
        self._apply_hue()
        # Gamma
        val = p.get('camera.gamma', self.gamma_spin.value(), expected_type=(int, float))
        self.gamma_spin.blockSignals(True)
        self.gamma_spin.setValue(val)
        self.gamma_spin.blockSignals(False)
        self._apply_gamma()
        # Color depth
        depth = p.get('camera.color_depth', self.depth_combo.currentData(), expected_type=(int, float))
        self.depth_combo.blockSignals(True)
        pos = self.depth_combo.findData(depth)
        if pos >= 0:
            self.depth_combo.setCurrentIndex(pos)
        self.depth_combo.blockSignals(False)
        self._apply_color_depth(self.depth_combo.currentIndex())
        # RAW mode
        raw = p.get('camera.raw', self.raw_chk.isChecked(), expected_type=bool)
        self.raw_chk.blockSignals(True)
        self.raw_chk.setChecked(raw)
        self.raw_chk.blockSignals(False)
        self._apply_raw(raw)
        # Binning
        bin_val = p.get('camera.binning', self.bin_combo.currentData(), expected_type=(int, float))
        self.bin_combo.blockSignals(True)
        pos = self.bin_combo.findData(bin_val)
        if pos >= 0:
            self.bin_combo.setCurrentIndex(pos)
        self.bin_combo.blockSignals(False)
        self._apply_binning(self.bin_combo.currentIndex())
        # Resolution
        res_idx = p.get('camera.resolution_index', self.res_combo.currentData(), expected_type=(int, float))
        self.res_combo.blockSignals(True)
        pos = self.res_combo.findData(res_idx)
        if pos >= 0:
            self.res_combo.setCurrentIndex(pos)
        self.res_combo.blockSignals(False)
        self._apply_resolution(self.res_combo.currentIndex())
        # USB speed level
        val = p.get('camera.usb_speed', self.speed_spin.value(), expected_type=(int, float))
        self.speed_spin.blockSignals(True)
        self.speed_spin.setValue(val)
        self.speed_spin.blockSignals(False)
        self._apply_speed()

    def _sync_cam_controls(self):
        if not self.camera:
            return
        try:
            if hasattr(self.camera, "get_brightness"):
                val = int(self.camera.get_brightness())
                self.brightness_spin.setValue(val)
                self.brightness_slider.setValue(val)
        except Exception:
            pass
        try:
            if hasattr(self.camera, "get_contrast"):
                val = int(self.camera.get_contrast())
                self.contrast_spin.setValue(val)
                self.contrast_slider.setValue(val)
        except Exception:
            pass
        try:
            if hasattr(self.camera, "get_saturation"):
                val = int(self.camera.get_saturation())
                self.saturation_spin.setValue(val)
                self.saturation_slider.setValue(val)
        except Exception:
            pass
        try:
            if hasattr(self.camera, "get_hue"):
                val = int(self.camera.get_hue())
                self.hue_spin.setValue(val)
                self.hue_slider.setValue(val)
        except Exception:
            pass
        try:
            if hasattr(self.camera, "get_gamma"):
                val = int(self.camera.get_gamma())
                self.gamma_spin.setValue(val)
                self.gamma_slider.setValue(val)
        except Exception:
            pass

    def _apply_exposure(self):
        if not self.camera: return
        auto = self.autoexp_chk.isChecked()
        ms = self.exp_spin.value()
        self.camera.set_exposure_ms(ms, auto)
        self.exp_spin.setEnabled(not auto)
        self.gain_spin.setEnabled(not auto)
        if auto:
            try:
                self.exp_spin.blockSignals(True)
                self.gain_spin.blockSignals(True)
                ms = float(self.camera.get_exposure_ms())
                gain = float(self.camera.get_gain())
                self.exp_spin.setValue(ms)
                self.gain_spin.setValue(gain)
            except Exception:
                pass
            finally:
                self.exp_spin.blockSignals(False)
                self.gain_spin.blockSignals(False)

    def _apply_gain(self, again=None):
        if not self.camera:
            return
        if again is None:
            again = self.gain_spin.value() * 100
        self.camera.set_gain(int(again))

    def _apply_brightness(self):
        if not self.camera: return
        if hasattr(self.camera, "set_brightness"):
            self.camera.set_brightness(int(self.brightness_spin.value()))

    def _apply_contrast(self):
        if not self.camera: return
        if hasattr(self.camera, "set_contrast"):
            self.camera.set_contrast(int(self.contrast_spin.value()))

    def _apply_saturation(self):
        if not self.camera: return
        if hasattr(self.camera, "set_saturation"):
            self.camera.set_saturation(int(self.saturation_spin.value()))

    def _apply_hue(self):
        if not self.camera: return
        if hasattr(self.camera, "set_hue"):
            self.camera.set_hue(int(self.hue_spin.value()))

    def _apply_gamma(self):
        if not self.camera: return
        if hasattr(self.camera, "set_gamma"):
            self.camera.set_gamma(int(self.gamma_spin.value()))

    def _apply_color_depth(self, i: int):
        if not self.camera:
            return
        depth = self.depth_combo.currentData()
        if depth is None:
            return
        try:
            self.camera.set_color_depth(int(depth))
        except Exception:
            pass

    def _apply_raw(self, on: bool):
        if not self.camera: return
        self.camera.set_raw_fast_mono(bool(on))

    def _apply_binning(self, i: int):
        if not self.camera: return
        factor = self.bin_combo.currentData()
        if factor is None:
            return
        try:
            self.camera.set_binning(int(factor))
        except Exception:
            pass
        self._populate_resolutions()

    # ------------------------ CALIBRATION HANDLING ------------------------

    def _current_res_key(self) -> str | None:
        """Return current resolution as ``"{w}x{h}"`` or ``None``."""
        if not self.camera:
            return None
        try:
            idx = int(self.camera.get_resolution_index())
            res_list = getattr(self.camera, "resolutions", [])
            for ridx, w, h in res_list:
                if ridx == idx:
                    return f"{w}x{h}"
        except Exception:
            return None
        return None

    def _update_lens_for_resolution(self):
        """Update current lens calibration for active resolution."""
        res_key = self._current_res_key()
        if not res_key:
            return
        lens = self.current_lens
        if res_key in lens.calibrations:
            lens.um_per_px = lens.calibrations[res_key]
        elif lens.calibrations:
            # scale from first known calibration
            k, v = next(iter(lens.calibrations.items()))
            try:
                w0, _ = map(int, k.split("x"))
                w, _ = map(int, res_key.split("x"))
                lens.um_per_px = v * (w0 / w)
            except Exception:
                lens.um_per_px = v
        lens.calibrations[res_key] = lens.um_per_px
        self._refresh_lens_combo()
        self.measure_view.set_scale_bar(
            self.chk_scale_bar.isChecked(), lens.um_per_px
        )

    def _apply_resolution(self, i: int):
        if not self.camera: return
        idx = self.res_combo.currentData()
        if idx is None: return
        self.camera.set_resolution_index(int(idx))
        self._update_lens_for_resolution()

    def _apply_roi(self, mode):
        if not self.camera: return
        if mode == 'full':
            # reset ROI to full frame
            self.camera.set_center_roi(0, 0)
        else:
            side = int(mode)
            self.camera.set_center_roi(side, side)

    def _apply_speed(self):
        if not self.camera or not hasattr(self.camera, "set_speed_level"):
            return
        self.camera.set_speed_level(int(self.speed_spin.value()))

    # --------------------------- STAGE OPS ---------------------------

    def _home_all(self):
        if not self.stage_worker:
            log("Home ignored: stage not connected")
            QtWidgets.QMessageBox.warning(self, "Stage", "Stage not connected.")
            return
        log("Home: Z then X/Y")
        self.stage_worker.enqueue(self.stage.home_all)
        self.stage_worker.enqueue(self.stage.wait_for_moves)
        self.stage_worker.enqueue(
            self.stage.get_position, callback=self._on_stage_position
        )

    def _home_axis(self, axis: str):
        if not self.stage_worker:
            log("Home ignored: stage not connected")
            QtWidgets.QMessageBox.warning(self, "Stage", "Stage not connected.")
            return
        if axis == 'x':
            fn = self.stage.home_x
        elif axis == 'y':
            fn = self.stage.home_y
        else:
            fn = self.stage.home_z
        log(f"Home axis: {axis.upper()}")
        self.stage_worker.enqueue(fn)
        self.stage_worker.enqueue(self.stage.wait_for_moves)
        self.stage_worker.enqueue(
            self.stage.get_position, callback=self._on_stage_position
        )

    def _jog(self, dx=0, dy=0, dz=0, feed=0, *, wait_ok=True, callback=None):
        if not self.stage_worker:
            log("Jog ignored: stage not connected")
            QtWidgets.QMessageBox.warning(self, "Stage", "Stage not connected.")
            return
        f = max(1.0, float(feed))
        log(f"Jog: dx={dx} dy={dy} dz={dz} F={f}")
        if self.leveling_enabled:
            x0 = self._last_pos["x"] or 0.0
            y0 = self._last_pos["y"] or 0.0
            z0 = self._last_pos["z"] or 0.0
            x = x0 + dx
            y = y0 + dy
            z = z0 + dz
            z += self.focus_mgr.z_offset(x, y, z)
            self.stage_worker.enqueue(
                self.stage.move_absolute,
                x,
                y,
                z,
                f,
                wait_ok,
                callback=callback,
            )
        else:
            self.stage_worker.enqueue(
                self.stage.move_relative,
                dx,
                dy,
                dz,
                f,
                wait_ok,
                callback=callback,
            )
        self.stage_worker.enqueue(self.stage.wait_for_moves)
        self.stage_worker.enqueue(
            self.stage.get_position, callback=self._on_stage_position
        )

    # --------------------------- CAPTURE / MODES ---------------------------

    def _capture(self):
        if not (self.stage and self.camera):
            log("Capture ignored: stage or camera not connected")
            return

        directory = self.capture_dir
        name = self.capture_name
        auto_num = self.auto_number

        # validate directory
        if not directory:
            log("Capture aborted: directory not specified")
            QtWidgets.QMessageBox.critical(
                self, "Capture", "Capture directory is not set."
            )
            return
        try:
            os.makedirs(directory, exist_ok=True)
        except OSError as e:
            log(f"Capture aborted: cannot create directory {directory}: {e}")
            QtWidgets.QMessageBox.critical(
                self,
                "Capture",
                f"Unable to create directory:\n{directory}\n{e}",
            )
            return

        # validate filename
        if not name:
            log("Capture aborted: filename empty")
            QtWidgets.QMessageBox.critical(
                self, "Capture", "Filename cannot be empty."
            )
            return
        if re.search(r"[\\/:*?\"<>|]", name):
            log("Capture aborted: illegal characters in filename")
            QtWidgets.QMessageBox.critical(
                self,
                "Capture",
                "Filename contains illegal characters (\\ / : * ? \" < > |).",
            )
            return

        def do_capture():
            self.stage.wait_for_moves()
            time.sleep(0.03)
            img = self.camera.snap()
            if img is not None:
                if self.chk_scale_bar.isChecked():
                    try:
                        img = draw_scale_bar(img, self.current_lens.um_per_px)
                    except Exception as e:
                        log(f"Scale bar draw error: {e}")
                pos = self.stage.get_position()
                meta = {
                    "Camera": self.camera.name(),
                    "Position": pos,
                    "Lens": self.current_lens.name,
                }
                self.image_writer.save_single(
                    img,
                    directory=directory,
                    filename=name,
                    auto_number=auto_num,
                    fmt=self.capture_format,
                    metadata=meta,
                )
            return True

        log("Capture: starting")
        t, w = run_async(do_capture)
        self._last_thread, self._last_worker = t, w
        w.finished.connect(lambda res, err: log("Capture: done" if not err else f"Capture error: {err}"))

    @QtCore.Slot(object, object)
    def _on_autofocus_done(self, best, err):
        self.btn_autofocus.setEnabled(True)
        self._autofocusing = False
        if err:
            log(f"Autofocus error: {err}")
            QtWidgets.QMessageBox.critical(self, "Autofocus", str(err))
        else:
            log(f"Autofocus: best ΔZ={best:.6f} mm")
            QtWidgets.QMessageBox.information(
                self, "Autofocus", f"Best Z offset (relative): {best:.6f} mm"
            )

    @QtCore.Slot()
    def _cleanup_autofocus_thread(self):
        self._af_thread = None
        self._af_worker = None

    def _run_autofocus(self):
        if self._autofocusing:
            log("Autofocus ignored: already running")
            return
        if not (self.stage and self.camera):
            log("Autofocus ignored: stage or camera not connected")
            return

        coarse = float(self.af_coarse.value())
        fine = float(self.af_fine.value())
        if coarse <= 0 or fine <= 0:
            QtWidgets.QMessageBox.warning(self, "Autofocus", "Coarse and fine steps must be > 0")
            return

        metric = FocusMetric(self.metric_combo.currentText())
        self._autofocusing = True
        self.btn_autofocus.setEnabled(False)

        def do_af():
            af = AutoFocus(self.stage, self.camera)
            best_z = af.coarse_to_fine(
                metric=metric,
                z_range_mm=float(self.af_range.value()),
                coarse_step_mm=float(self.af_coarse.value()),
                fine_step_mm=float(self.af_fine.value()),
                feed_mm_per_min=self.feedz_spin.value(),
            )
            return best_z

        log(f"Autofocus: metric={metric.value}")
        t, w = run_async(do_af)
        self._af_thread, self._af_worker = t, w
        self._af_thread.finished.connect(self._cleanup_autofocus_thread)
        w.finished.connect(self._on_autofocus_done)

    @QtCore.Slot()
    def _cleanup_leveling_thread(self):
        self._set_movement_controls_enabled(True)
        self._level_thread = None
        self._level_worker = None
        self._leveling = False
        self._update_stop_button()

    @QtCore.Slot(object, object)
    def _on_leveling_done(self, model, err):
        self._set_movement_controls_enabled(True)
        self.btn_start_level.setEnabled(True)
        if err:
            log(f"Leveling error: {err}")
            self._set_leveling_status("Error")
            QtWidgets.QMessageBox.critical(self, "Leveling", str(err))
        else:
            self._set_leveling_status("Complete")
            eq = model.equation() if model else ""
            log(f"Leveling model ({model.kind.value}): {eq}")
            QtWidgets.QMessageBox.information(
                self,
                "Leveling",
                f"Leveling complete.\n{model.kind.value} model: {eq}",
            )

    @QtCore.Slot(str)
    def _set_leveling_status(self, text: str):
        self.level_status.setText(text)

    @QtCore.Slot()
    def _apply_leveling(self):
        if self.focus_mgr.areas:
            self.leveling_enabled = True
            self._set_leveling_status("Enabled")
        else:
            QtWidgets.QMessageBox.warning(
                self, "Leveling", "No leveling data to apply.")

    @QtCore.Slot()
    def _disable_leveling(self):
        self.focus_mgr.areas.clear()
        self.leveling_enabled = False
        self._set_leveling_status("Disabled")

    @QtCore.Slot(int, int)
    def _prompt_manual_focus(self, idx: int, total: int):
        QtWidgets.QMessageBox.information(
            self,
            "Leveling",
            f"Manually focus at point {idx} of {total} then press OK to continue.",
        )

    @QtCore.Slot(int, int, bool)
    def _prompt_move_to_point(self, idx: int, total: int, auto: bool):
        if auto:
            msg = (
                f"Move the stage to point {idx} of {total} then press OK to autofocus."
            )
        else:
            msg = (
                f"Move the stage to point {idx} of {total}, focus manually, then press OK to continue."
            )
        QtWidgets.QMessageBox.information(self, "Leveling", msg)

    def _run_leveling(self):
        if self._leveling:
            log("Leveling ignored: already running")
            return
        if not self.stage:
            log("Leveling ignored: stage not connected")
            return
        auto_mode = self.level_mode.currentText() == "Auto"
        if auto_mode and not self.camera:
            log("Leveling ignored: camera not connected")
            return

        method = self.level_method.currentText()
        kind = SurfaceKind[self.level_poly.currentText().upper()]
        rows = self.level_rows.value()
        cols = self.level_cols.value()
        metric = FocusMetric(self.metric_combo.currentText())
        z_range = float(self.af_range.value())
        coarse = float(self.af_coarse.value())
        fine = float(self.af_fine.value())
        feed_xy = self.feedx_spin.value()
        feed_z = self.feedz_spin.value()
        stage = self.stage
        camera = self.camera
        self._leveling = True
        self.btn_start_level.setEnabled(False)
        self._set_leveling_status("Starting...")

        def do_level():
            bounds = self.stage_bounds or self._stage_bounds_fallback or {
                "xmin": 0.0,
                "xmax": 10.0,
                "ymin": 0.0,
                "ymax": 10.0,
            }
            xmin, xmax = bounds["xmin"], bounds["xmax"]
            ymin, ymax = bounds["ymin"], bounds["ymax"]
            if method == "Three-point":
                total = 3
                pts = []
                for idx in range(1, total + 1):
                    QtCore.QMetaObject.invokeMethod(
                        self,
                        "_set_leveling_status",
                        QtCore.Qt.QueuedConnection,
                        QtCore.Q_ARG(str, f"Select point {idx}/{total}"),
                    )
                    QtCore.QMetaObject.invokeMethod(
                        self,
                        "_prompt_move_to_point",
                        QtCore.Qt.BlockingQueuedConnection,
                        QtCore.Q_ARG(int, idx),
                        QtCore.Q_ARG(int, total),
                        QtCore.Q_ARG(bool, auto_mode),
                    )
                    if auto_mode:
                        af = AutoFocus(stage, camera)
                        _ = af.coarse_to_fine(
                            metric=metric,
                            z_range_mm=z_range,
                            coarse_step_mm=coarse,
                            fine_step_mm=fine,
                            feed_mm_per_min=feed_z,
                        )
                    pos = stage.get_position()
                    if pos:
                        pts.append((pos[0], pos[1], pos[2]))
                    else:
                        pts.append((0.0, 0.0, 0.0))
            else:
                xs = np.linspace(xmin, xmax, cols)
                ys = np.linspace(ymin, ymax, rows)
                coords = [(x, y) for y in ys for x in xs]
                total = len(coords)
                pts = []
                for idx, (x, y) in enumerate(coords, 1):
                    QtCore.QMetaObject.invokeMethod(
                        self,
                        "_set_leveling_status",
                        QtCore.Qt.QueuedConnection,
                        QtCore.Q_ARG(str, f"Point {idx}/{total}"),
                    )
                    stage.move_absolute(x=x, y=y, feed_mm_per_min=feed_xy)
                    stage.wait_for_moves()
                    if auto_mode:
                        af = AutoFocus(stage, camera)
                        _ = af.coarse_to_fine(
                            metric=metric,
                            z_range_mm=z_range,
                            coarse_step_mm=coarse,
                            fine_step_mm=fine,
                            feed_mm_per_min=feed_z,
                        )
                    else:
                        QtCore.QMetaObject.invokeMethod(
                            self,
                            "_prompt_manual_focus",
                            QtCore.Qt.BlockingQueuedConnection,
                            QtCore.Q_ARG(int, idx),
                            QtCore.Q_ARG(int, total),
                        )
                    pos = stage.get_position()
                    if pos:
                        x_meas, y_meas, z = pos
                    else:
                        x_meas, y_meas, z = x, y, 0.0
                    pts.append((x_meas, y_meas, z))
            model = SurfaceModel(kind)
            model.fit(pts)
            area = Area(
                "bed",
                [(xmin, ymin), (xmax, ymin), (xmax, ymax), (xmin, ymax)],
                model,
            )
            self.focus_mgr.areas.clear()
            self.focus_mgr.add_area(area)
            return model
        # Allow manual stage movement while leveling so users can position
        # the stage if needed. Previously movement controls were disabled
        # here which prevented manual adjustments during the leveling
        # process.
        t, w = run_async(do_level)
        self._level_thread, self._level_worker = t, w
        self._level_thread.finished.connect(self._cleanup_leveling_thread)
        w.finished.connect(self._on_leveling_done)
        self._update_stop_button()

    @QtCore.Slot()
    def _cleanup_focus_stack_thread(self):
        self._stack_thread = None
        self._stack_worker = None
        self._update_stop_button()

    @QtCore.Slot(object, object)
    def _on_focus_stack_done(self, best_idx, err):
        self.btn_focus_stack.setEnabled(True)
        if err:
            log(f"Focus stack error: {err}")
            QtWidgets.QMessageBox.critical(self, "Focus Stack", str(err))
        else:
            msg = "Focus stack complete"
            if best_idx is not None:
                msg += f"; best index {best_idx}"
            if self._last_stack_dir:
                msg += f"\nSaved to {self._last_stack_dir}"
            log(msg)
            QtWidgets.QMessageBox.information(self, "Focus Stack", msg)

    def _run_focus_stack(self):
        if not (self.stage and self.camera):
            log("Focus stack ignored: stage or camera not connected")
            return
        step = float(self.stack_step.value())
        if step <= 0:
            QtWidgets.QMessageBox.warning(self, "Focus Stack", "Step must be > 0")
            return
        rng = float(self.stack_range.value())
        feed = self.feedz_spin.value()
        writer = ImageWriter(self.capture_dir)
        stack_dir = writer.run_dir
        self._last_stack_dir = stack_dir
        self.btn_focus_stack.setEnabled(False)

        def do_stack():
            af = AutoFocus(self.stage, self.camera)
            return af.focus_stack(
                rng,
                step,
                writer,
                directory=stack_dir,
                metric=FocusMetric.LAPLACIAN,
                feed_mm_per_min=feed,
                fmt=self.capture_format,
                lens_name=self.current_lens.name,
            )

        log(f"Focus stack: range={rng} step={step} dir={stack_dir}")
        t, w = run_async(do_stack)
        self._stack_thread, self._stack_worker = t, w
        self._stack_thread.finished.connect(self._cleanup_focus_stack_thread)
        w.finished.connect(self._on_focus_stack_done)
        self._update_stop_button()

    def _set_raster_point(self, idx: int):
        if not self.stage_worker:
            log("Raster point ignored: stage not connected")
            QtWidgets.QMessageBox.warning(self, "Stage", "Stage not connected.")
            return

        def cb(pos):
            if not pos:
                return
            try:
                x, y, _ = pos
            except Exception:
                return
            if idx == 1:
                self.rast_x1_spin.setValue(x)
                self.rast_y1_spin.setValue(y)
            elif idx == 2:
                self.rast_x2_spin.setValue(x)
                self.rast_y2_spin.setValue(y)
            elif idx == 3:
                self.rast_x3_spin.setValue(x)
                self.rast_y3_spin.setValue(y)
            elif idx == 4:
                self.rast_x4_spin.setValue(x)
                self.rast_y4_spin.setValue(y)

        self.stage_worker.enqueue(self.stage.get_position, callback=cb)

    def _run_raster(self):
        if not (self.stage and self.camera):
            log("Raster ignored: stage or camera not connected")
            return
        if self._raster_thread or self._raster_runner:
            log("Raster ignored: raster already running")
            QtWidgets.QMessageBox.warning(
                self, "Raster", "A raster operation is already in progress."
            )
            return
        cfg_kwargs = dict(
            rows=self.rows_spin.value(),
            cols=self.cols_spin.value(),
            feed_x_mm_min=self.feedx_spin.value(),
            feed_y_mm_min=self.feedy_spin.value(),
            autofocus=self.chk_raster_af.isChecked(),
            capture=self.chk_raster_capture.isChecked(),
        )
        # common required points
        x1 = self.rast_x1_spin.value()
        y1 = self.rast_y1_spin.value()
        x2 = self.rast_x2_spin.value()
        y2 = self.rast_y2_spin.value()
        mode = self.raster_mode_combo.currentText()

        if mode == "2-point":
            if x1 == x2 and y1 == y2:
                QtWidgets.QMessageBox.warning(
                    self, "Raster", "Points 1 and 2 must be distinct."
                )
                return
            left, right = sorted([x1, x2])
            top, bottom = sorted([y1, y2])
            cfg_kwargs.update(
                x1_mm=left,
                y1_mm=top,
                x2_mm=right,
                y2_mm=top,
                x3_mm=left,
                y3_mm=bottom,
                x4_mm=right,
                y4_mm=bottom,
                mode="rectangle",
            )
        elif mode == "3-point":
            x3 = self.rast_x3_spin.value()
            y3 = self.rast_y3_spin.value()
            if (x3, y3) in [(x1, y1), (x2, y2)]:
                QtWidgets.QMessageBox.warning(
                    self, "Raster", "Point 3 must be distinct from points 1 and 2."
                )
                return
            cfg_kwargs.update(
                x1_mm=x1,
                y1_mm=y1,
                x2_mm=x2,
                y2_mm=y2,
                x3_mm=x3,
                y3_mm=y3,
                mode="parallelogram",
            )
        elif mode == "4-point":
            x3 = self.rast_x3_spin.value()
            y3 = self.rast_y3_spin.value()
            x4 = self.rast_x4_spin.value()
            y4 = self.rast_y4_spin.value()
            points = [(x1, y1), (x2, y2), (x3, y3), (x4, y4)]
            if len(set(points)) < 4:
                QtWidgets.QMessageBox.warning(
                    self, "Raster", "All four points must be distinct."
                )
                return
            cfg_kwargs.update(
                x1_mm=x1,
                y1_mm=y1,
                x2_mm=x2,
                y2_mm=y2,
                x3_mm=x3,
                y3_mm=y3,
                x4_mm=x4,
                y4_mm=y4,
                mode="trapezoid",
            )
        else:
            cfg_kwargs.update(
                x1_mm=x1,
                y1_mm=y1,
                x2_mm=x2,
                y2_mm=y2,
                mode="rectangle",
            )

        cfg = RasterConfig(**cfg_kwargs)

        directory = self.capture_dir
        name = self.capture_name
        auto_num = self.auto_number
        fmt = self.capture_format

        try:
            os.makedirs(directory, exist_ok=True)
        except OSError as e:
            log(f"Raster aborted: cannot create directory {directory}: {e}")
            QtWidgets.QMessageBox.critical(
                self, "Raster", f"Unable to create directory:\n{directory}\n{e}"
            )
            return

        if not name:
            log("Raster aborted: filename empty")
            QtWidgets.QMessageBox.critical(self, "Raster", "Filename cannot be empty.")
            return
        if re.search(r"[\\/:*?\"<>|]", name):
            log("Raster aborted: illegal characters in filename")
            QtWidgets.QMessageBox.critical(
                self,
                "Raster",
                "Filename contains illegal characters (\\ / : * ? \" < > |).",
            )
            return

        runner = RasterRunner(
            self.stage,
            self.camera,
            self.image_writer,
            cfg,
            directory=directory,
            base_name=name,
            auto_number=auto_num,
            fmt=fmt,
            position_cb=lambda pos: self.stage_worker.enqueue(
                self.stage.get_position, callback=self._on_stage_position
            ),
            lens_name=self.current_lens.name,
            scale_bar_um_per_px=self.current_lens.um_per_px if self.chk_scale_bar.isChecked() else None,
        )
        self._raster_runner = runner

        def do_raster():
            runner.run()
            return True

        log("Raster: starting")
        self._set_movement_controls_enabled(False)
        t, w = run_async(do_raster)
        self._raster_thread, self._raster_worker = t, w
        self.btn_run_raster.setEnabled(False)
        self._update_stop_button()
        w.finished.connect(self._on_raster_finished)

    def _stop_all(self):
        self._set_movement_controls_enabled(False)
        if self._raster_runner:
            log("Raster: stop requested")
            self._raster_runner.stop()
            if self._raster_thread:
                self._raster_thread.quit()
                self._raster_thread.wait()
        if self._level_thread:
            log("Leveling: stop requested")
            self._level_thread.requestInterruption()
        if self._stack_thread:
            log("Focus stack: stop requested")
            self._stack_thread.requestInterruption()

    def _update_stop_button(self):
        active = bool(self._raster_runner or self._level_thread or self._stack_thread)
        self.btn_stop.setEnabled(active)

    @QtCore.Slot(object, object)
    def _on_raster_finished(self, res, err):
        thread = self._raster_thread
        if thread and thread.isRunning():
            thread.wait()
        self._raster_runner = None
        self._raster_thread = None
        self._raster_worker = None
        self._set_movement_controls_enabled(True)
        self.btn_run_raster.setEnabled(True)
        self._update_stop_button()
        if self.stage_worker:
            self.stage_worker.enqueue(
                self.stage.get_position, callback=self._on_stage_position
            )
        log("Raster: done" if not err else f"Raster error: {err}")

    def _run_example_script(self):
        if not (self.stage and self.camera):
            log("Script ignored: stage or camera not connected")
            return
        # Import inside to avoid import costs if unused
        from ..scripts.zstack_example import run as zrun

        def do_script():
            zrun(self.stage, self.camera, self.image_writer)
            return True

        log("Script: Z-stack example")
        t, w = run_async(do_script)
        self._last_thread, self._last_worker = t, w
        w.finished.connect(lambda res, err: log("Script: done" if not err else f"Script error: {err}"))

    # --------------------------- MEASUREMENT ---------------------------

    def _start_calibration(self):
        self.measure_view.start_calibration()

    def _start_ruler(self):
        """Begin ruler measurement using the active lens calibration.

        This bypasses the previous interactive calibration prompt and
        instead directly uses the stored ``µm per pixel`` value for the
        currently selected lens.  It assumes that ``self.current_lens`` has
        been calibrated beforehand (either via a prior calibration run or
        values loaded from profiles).
        """

        self.measure_view.start_ruler(self.current_lens.um_per_px)

    def _on_calibration_done(self, pixels: float):
        microns, ok = QtWidgets.QInputDialog.getDouble(
            self,
            "Calibration",
            f"Measured {pixels:.2f} px. Enter real-world distance (µm):",
            self.current_lens.um_per_px * pixels,
            0.000001,
            1e9,
            6,
        )
        if ok and pixels > 0:
            um_per_px = microns / pixels
            self.current_lens.um_per_px = um_per_px
            res_key = self._current_res_key() or "default"
            self.current_lens.calibrations[res_key] = um_per_px
            self.profiles.set(
                f"measurement.lenses.{self.current_lens.name}.{res_key}", um_per_px
            )
            self.profiles.save()
            self._refresh_lens_combo()
            self.measure_view.set_scale_bar(
                self.chk_scale_bar.isChecked(), um_per_px
            )

    # --------------------------- PERSISTENCE ---------------------------

    def _persistent_widgets(self):
        """Return (widget, profile_path) pairs for UI persistence.

        Extend this list when introducing new widgets that should have their
        values loaded on startup and saved on close.
        """
        return [
            (self.stepx_spin, "ui.jog.stepx"),
            (self.stepy_spin, "ui.jog.stepy"),
            (self.stepz_spin, "ui.jog.stepz"),
            (self.feedx_spin, "ui.jog.feedx"),
            (self.feedy_spin, "ui.jog.feedy"),
            (self.feedz_spin, "ui.jog.feedz"),
            (self.absx_spin, "ui.move.absx"),
            (self.absy_spin, "ui.move.absy"),
            (self.absz_spin, "ui.move.absz"),
            # camera settings
            (self.exp_spin, "camera.exposure_ms"),
            (self.autoexp_chk, "camera.auto_exposure"),
            (self.gain_spin, "camera.gain"),
            (self.brightness_spin, "camera.brightness"),
            (self.contrast_spin, "camera.contrast"),
            (self.saturation_spin, "camera.saturation"),
            (self.hue_spin, "camera.hue"),
            (self.gamma_spin, "camera.gamma"),
            (self.depth_combo, "camera.color_depth"),
            (self.raw_chk, "camera.raw"),
            (self.bin_combo, "camera.binning"),
            (self.res_combo, "camera.resolution_index"),
            (self.speed_spin, "camera.usb_speed"),
            (self.lens_combo, "measurement.current_lens"),
            (self.chk_scale_bar, "ui.scale_bar"),
        ]

    # --------------------------- PROFILES ---------------------------

    def _reload_profiles(self):
        self.profiles = Profiles.load_or_create()
        self.profile_combo.clear()
        self.profile_combo.addItems(self.profiles.list_profile_names())

    # --------------------------- CLOSE ---------------------------

    def closeEvent(self, e: QtGui.QCloseEvent) -> None:
        for w, path in self._persistent_widgets():
            if isinstance(w, QtWidgets.QAbstractSpinBox):
                val = w.value()
            elif isinstance(w, QtWidgets.QCheckBox):
                val = w.isChecked()
            elif isinstance(w, QtWidgets.QComboBox):
                data = w.currentData()
                val = data if data is not None else w.currentText()
            elif isinstance(w, QtWidgets.QLineEdit):
                val = w.text()
            else:
                continue
            self.profiles.set(path, val)
        self.profiles.save()
        try:
            self._stop_all()
            if self._raster_thread:
                self._raster_thread.quit()
                self._raster_thread.wait()
            if self.stage_worker:
                self.stage_worker.stop()
            if self.stage_thread:
                self.stage_thread.quit()
                self.stage_thread.wait(2000)
            if self.camera:
                try:
                    self.camera.stop_stream()
                except Exception:
                    pass
        finally:
            return super().closeEvent(e)<|MERGE_RESOLUTION|>--- conflicted
+++ resolved
@@ -931,7 +931,6 @@
         self.level_rows.setEnabled(grid)
         self.level_cols.setEnabled(grid)
 
-<<<<<<< HEAD
     def _update_raster_mode(self):
         mode = self.raster_mode_combo.currentText()
         p3 = mode in ("3-point", "4-point")
@@ -940,18 +939,6 @@
             w.setEnabled(p3)
         for w in (self.rast_x4_spin, self.rast_y4_spin, self.btn_raster_p4):
             w.setEnabled(p4)
-=======
-    def _update_raster_controls(self):
-        mode = self.raster_mode_combo.currentText()
-        enable_p3 = mode in ("3-point", "4-point")
-        enable_p4 = mode == "4-point"
-        self.rast_x3_spin.setEnabled(enable_p3)
-        self.rast_y3_spin.setEnabled(enable_p3)
-        self.btn_raster_p3.setEnabled(enable_p3)
-        self.rast_x4_spin.setEnabled(enable_p4)
-        self.rast_y4_spin.setEnabled(enable_p4)
-        self.btn_raster_p4.setEnabled(enable_p4)
->>>>>>> 0d27006d
 
     def _connect_signals(self):
         self.btn_stage_connect.clicked.connect(self._connect_stage_async)
@@ -979,11 +966,7 @@
         self.btn_apply_level.clicked.connect(self._apply_leveling)
         self.btn_disable_level.clicked.connect(self._disable_leveling)
         self.level_method.currentTextChanged.connect(self._update_leveling_method)
-<<<<<<< HEAD
         self.raster_mode_combo.currentTextChanged.connect(self._update_raster_mode)
-=======
-        self.raster_mode_combo.currentTextChanged.connect(self._update_raster_controls)
->>>>>>> 0d27006d
         self.btn_focus_stack.clicked.connect(self._run_focus_stack)
         self.btn_raster_p1.clicked.connect(lambda: self._set_raster_point(1))
         self.btn_raster_p2.clicked.connect(lambda: self._set_raster_point(2))
