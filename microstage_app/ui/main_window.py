from PySide6 import QtWidgets, QtCore, QtGui

from ..devices.stage_marlin import StageMarlin, find_marlin_port
from ..devices.camera_toupcam import create_camera

from ..control.autofocus import FocusMetric, AutoFocus
from ..control.raster import RasterRunner, RasterConfig
from ..control.profiles import Profiles
from ..io.storage import ImageWriter

from ..utils.img import numpy_to_qimage
from ..utils.log import LOG, log
from ..utils.serial_worker import SerialWorker
from ..utils.workers import run_async

from pathlib import Path
import re
import time


def _load_feed_limits():
    cfg = Path(__file__).resolve().parents[2] / "marlin/Marlin-2.1.3-b3/Marlin/Configuration.h"
    try:
        text = cfg.read_text()
        m = re.search(r"DEFAULT_MAX_FEEDRATE\s*{([^}]+)}", text)
        if not m:
            return None
        vals = [float(v.strip()) for v in m.group(1).split(',')[:3]]
        return [v * 60.0 for v in vals]  # mm/min
    except Exception as e:
        LOG.warning("Failed to load feed limits: %s", e)
        return None


class MainWindow(QtWidgets.QMainWindow):
    def __init__(self):
        super().__init__()
        self.setWindowTitle("MicroStage App v0.1")
        self.resize(1400, 900)

        # device handles
        self.stage = None
        self.camera = None
        self.stage_bounds = None

        # persistent serial worker
        self.stage_thread = None
        self.stage_worker = None

        # async connect helper refs
        self._conn_thread = None
        self._conn_worker = None

        # background op refs (prevent GC while running)
        self._last_thread = None
        self._last_worker = None

        # image writer (per-run folder)
        self.image_writer = ImageWriter()

        # profiles
        self.profiles = Profiles.load_or_create()

        # timers
        self.preview_timer = QtCore.QTimer(self)
        self.preview_timer.setInterval(33)          # ~30 FPS poll
        self.preview_timer.timeout.connect(self._on_preview)
        self.fps_timer = QtCore.QTimer(self)
        self.fps_timer.setInterval(500)             # update FPS label
        self.fps_timer.timeout.connect(self._update_fps)
        self.pos_timer = QtCore.QTimer(self)
        self.pos_timer.setInterval(250)
        self.pos_timer.timeout.connect(self._poll_stage_position)
<<<<<<< HEAD

        # jog hold / repeat
        self._jog_hold_timer = QtCore.QTimer(self)
        self._jog_hold_timer.setSingleShot(True)
        self._jog_hold_timer.timeout.connect(self._start_jog_repeat)
        self._jog_timer = QtCore.QTimer(self)
        self._jog_timer.timeout.connect(self._repeat_jog)
        self._jog_dir = None
=======
>>>>>>> d7b5da42

        # UI
        self._build_ui()
        self._connect_signals()

        # mirror logs to the in-app log pane
        LOG.message.connect(self._append_log)

        # show window first, then connect devices asynchronously
        QtCore.QTimer.singleShot(0, self._auto_connect_async)

    # --------------------------- UI BUILD ---------------------------

    def _build_ui(self):
        central = QtWidgets.QWidget()
        self.setCentralWidget(central)

        # Left column: device + profiles
        leftw = QtWidgets.QWidget()
        left = QtWidgets.QVBoxLayout(leftw)
        self.stage_status = QtWidgets.QLabel("Stage: —")
        self.stage_pos = QtWidgets.QLabel("Pos: —")
        self.btn_stage_connect = QtWidgets.QPushButton("Connect Stage")
        self.btn_stage_disconnect = QtWidgets.QPushButton("Disconnect Stage")
        self.cam_status = QtWidgets.QLabel("Camera: —")
        self.btn_cam_connect = QtWidgets.QPushButton("Connect Camera")
        self.btn_cam_disconnect = QtWidgets.QPushButton("Disconnect Camera")
        self.profile_combo = QtWidgets.QComboBox()
        self.btn_reload_profiles = QtWidgets.QPushButton("Reload Profiles")
        left.addWidget(self.stage_status)
        left.addWidget(self.stage_pos)
        left.addWidget(self.btn_stage_connect)
        left.addWidget(self.btn_stage_disconnect)
        left.addSpacing(8)
        left.addWidget(self.cam_status)
        left.addWidget(self.btn_cam_connect)
        left.addWidget(self.btn_cam_disconnect)
        left.addSpacing(8)
        left.addWidget(QtWidgets.QLabel("Profile:"))
        left.addWidget(self.profile_combo)
        left.addWidget(self.btn_reload_profiles)
        left.addStretch(1)

        # Center: live preview + capture + FPS
        centerw = QtWidgets.QWidget()
        center = QtWidgets.QVBoxLayout(centerw)
        self.live_label = QtWidgets.QLabel()
        self.live_label.setMinimumSize(900, 650)
        self.live_label.setAlignment(QtCore.Qt.AlignCenter)
        self.fps_label = QtWidgets.QLabel("FPS: —")
        self.btn_capture = QtWidgets.QPushButton("Capture")
        center.addWidget(self.live_label, 1)
        ctr2 = QtWidgets.QHBoxLayout()
        ctr2.addWidget(self.btn_capture)
        ctr2.addStretch(1)
        ctr2.addWidget(self.fps_label)
        center.addLayout(ctr2)

        # Right: tabs
        rightw = QtWidgets.QTabWidget()

        # ---- Jog tab
        jog = QtWidgets.QWidget()
        j = QtWidgets.QGridLayout(jog)
        self.step_spin = QtWidgets.QDoubleSpinBox()
        self.step_spin.setDecimals(3)
        self.step_spin.setRange(0.001, 1000.0)  # allow big moves
        self.step_spin.setValue(0.100)
        self.feed_spin = QtWidgets.QDoubleSpinBox()
        limits = _load_feed_limits()
        max_feed = (min(limits) / 60.0) if limits else 1.0
        self.feed_spin.setRange(0.01, max_feed)
        self.feed_spin.setValue(20.0 / 60.0)
        self.feed_limits = QtWidgets.QLabel()
        if limits:
            self.feed_limits.setText(
                f"Limits: X {limits[0]:.0f} / Y {limits[1]:.0f} / Z {limits[2]:.0f} mm/min"
            )
        self.btn_home_all = QtWidgets.QPushButton("Home All")
        self.btn_home_x = QtWidgets.QPushButton("Home X")
        self.btn_home_y = QtWidgets.QPushButton("Home Y")
        self.btn_home_z = QtWidgets.QPushButton("Home Z")
        self.btn_xm = QtWidgets.QPushButton("X-")
        self.btn_xp = QtWidgets.QPushButton("X+")
        self.btn_ym = QtWidgets.QPushButton("Y-")
        self.btn_yp = QtWidgets.QPushButton("Y+")
        self.btn_zm = QtWidgets.QPushButton("Z-")
        self.btn_zp = QtWidgets.QPushButton("Z+")
        j.addWidget(QtWidgets.QLabel("Step (mm):"), 0, 0)
        j.addWidget(self.step_spin, 0, 1)
        j.addWidget(QtWidgets.QLabel("Feed (mm/s):"), 1, 0)
        j.addWidget(self.feed_spin, 1, 1)
        j.addWidget(self.feed_limits, 2, 0, 1, 2)
        j.addWidget(self.btn_home_all, 3, 0, 1, 2)
        j.addWidget(self.btn_home_x, 4, 0)
        j.addWidget(self.btn_home_y, 4, 1)
        j.addWidget(self.btn_home_z, 5, 0, 1, 2)
        j.addWidget(self.btn_xm, 6, 0)
        j.addWidget(self.btn_xp, 6, 1)
        j.addWidget(self.btn_ym, 7, 0)
        j.addWidget(self.btn_yp, 7, 1)
        j.addWidget(self.btn_zm, 8, 0)
        j.addWidget(self.btn_zp, 8, 1)
        rightw.addTab(jog, "Jog")

        # ---- Camera tab (performance controls)
        camtab = QtWidgets.QWidget()
        c = QtWidgets.QGridLayout(camtab)
        row = 0
        self.exp_spin = QtWidgets.QDoubleSpinBox(); self.exp_spin.setRange(0.01, 10000.0); self.exp_spin.setValue(10.0)
        self.exp_spin.setSuffix(" ms")
        self.autoexp_chk = QtWidgets.QCheckBox("Auto")
        c.addWidget(QtWidgets.QLabel("Exposure:"), row, 0); c.addWidget(self.exp_spin, row, 1); c.addWidget(self.autoexp_chk, row, 2); row += 1

        self.gain_spin = QtWidgets.QSpinBox(); self.gain_spin.setRange(1, 400); self.gain_spin.setValue(100)
        c.addWidget(QtWidgets.QLabel("Gain (AGain):"), row, 0); c.addWidget(self.gain_spin, row, 1); row += 1

        self.raw_chk = QtWidgets.QCheckBox("RAW8 fast mono (triples bandwidth efficiency)")
        c.addWidget(self.raw_chk, row, 0, 1, 3); row += 1

        self.res_combo = QtWidgets.QComboBox()
        self.btn_roi_full = QtWidgets.QPushButton("ROI: Full")
        self.btn_roi_2048 = QtWidgets.QPushButton("ROI: 2048²")
        self.btn_roi_1024 = QtWidgets.QPushButton("ROI: 1024²")
        self.btn_roi_512  = QtWidgets.QPushButton("ROI: 512²")
        c.addWidget(QtWidgets.QLabel("Resolution:"), row, 0); c.addWidget(self.res_combo, row, 1, 1, 2); row += 1
        c.addWidget(self.btn_roi_full, row, 0); c.addWidget(self.btn_roi_2048, row, 1); c.addWidget(self.btn_roi_1024, row, 2); row += 1
        c.addWidget(self.btn_roi_512, row, 0); row += 1

        self.speed_spin = QtWidgets.QSpinBox(); self.speed_spin.setRange(0, 5); self.speed_spin.setValue(0)
        c.addWidget(QtWidgets.QLabel("USB Speed/Bandwidth lvl:"), row, 0); c.addWidget(self.speed_spin, row, 1); row += 1

        self.decim_spin = QtWidgets.QSpinBox(); self.decim_spin.setRange(1, 8); self.decim_spin.setValue(1)
        c.addWidget(QtWidgets.QLabel("Display every Nth frame:"), row, 0); c.addWidget(self.decim_spin, row, 1); row += 1

        c.setRowStretch(row, 1)
        rightw.addTab(camtab, "Camera")

        # ---- Autofocus tab
        af = QtWidgets.QWidget()
        a = QtWidgets.QGridLayout(af)
        self.metric_combo = QtWidgets.QComboBox(); self.metric_combo.addItems([m.value for m in FocusMetric])
        self.af_range = QtWidgets.QDoubleSpinBox(); self.af_range.setRange(0.01, 5.0); self.af_range.setValue(0.5)
        self.af_coarse = QtWidgets.QDoubleSpinBox(); self.af_coarse.setRange(0.001, 1.0); self.af_coarse.setValue(0.05)
        self.af_fine = QtWidgets.QDoubleSpinBox(); self.af_fine.setRange(0.0005, 0.2); self.af_fine.setValue(0.01)
        self.btn_autofocus = QtWidgets.QPushButton("Run Autofocus")
        a.addWidget(QtWidgets.QLabel("Metric:"), 0, 0); a.addWidget(self.metric_combo, 0, 1)
        a.addWidget(QtWidgets.QLabel("Range (mm):"), 1, 0); a.addWidget(self.af_range, 1, 1)
        a.addWidget(QtWidgets.QLabel("Coarse step (mm):"), 2, 0); a.addWidget(self.af_coarse, 2, 1)
        a.addWidget(QtWidgets.QLabel("Fine step (mm):"), 3, 0); a.addWidget(self.af_fine, 3, 1)
        a.addWidget(self.btn_autofocus, 4, 0, 1, 2)
        rightw.addTab(af, "Autofocus")

        # ---- Raster tab
        rast = QtWidgets.QWidget()
        r = QtWidgets.QGridLayout(rast)
        self.rows_spin = QtWidgets.QSpinBox(); self.rows_spin.setRange(1, 1000); self.rows_spin.setValue(5)
        self.cols_spin = QtWidgets.QSpinBox(); self.cols_spin.setRange(1, 1000); self.cols_spin.setValue(5)
        self.pitchx_spin = QtWidgets.QDoubleSpinBox(); self.pitchx_spin.setRange(0.001, 50.0); self.pitchx_spin.setValue(1.0)
        self.pitchy_spin = QtWidgets.QDoubleSpinBox(); self.pitchy_spin.setRange(0.001, 50.0); self.pitchy_spin.setValue(1.0)
        self.btn_run_raster = QtWidgets.QPushButton("Run Raster")
        r.addWidget(QtWidgets.QLabel("Rows:"), 0, 0); r.addWidget(self.rows_spin, 0, 1)
        r.addWidget(QtWidgets.QLabel("Cols:"), 1, 0); r.addWidget(self.cols_spin, 1, 1)
        r.addWidget(QtWidgets.QLabel("Pitch X (mm):"), 2, 0); r.addWidget(self.pitchx_spin, 2, 1)
        r.addWidget(QtWidgets.QLabel("Pitch Y (mm):"), 3, 0); r.addWidget(self.pitchy_spin, 3, 1)
        r.addWidget(self.btn_run_raster, 4, 0, 1, 2)
        rightw.addTab(rast, "Raster")

        # ---- Scripts tab (restored)
        scripts = QtWidgets.QWidget()
        s = QtWidgets.QVBoxLayout(scripts)
        self.btn_run_example_script = QtWidgets.QPushButton("Run Example Script (Z stack)")
        s.addWidget(self.btn_run_example_script)
        s.addStretch(1)
        rightw.addTab(scripts, "Scripts")

        # log pane
        self.log_view = QtWidgets.QPlainTextEdit()
        self.log_view.setReadOnly(True)
        self.log_view.setMaximumBlockCount(8000)

        left_right = QtWidgets.QSplitter(QtCore.Qt.Horizontal)
        left_right.addWidget(leftw)
        left_right.addWidget(centerw)
        left_right.addWidget(rightw)
        left_right.setStretchFactor(0, 0)
        left_right.setStretchFactor(1, 1)
        left_right.setStretchFactor(2, 0)

        vsplit = QtWidgets.QSplitter(QtCore.Qt.Vertical)
        vsplit.addWidget(left_right)
        vsplit.addWidget(self.log_view)
        vsplit.setStretchFactor(0, 1)
        vsplit.setStretchFactor(1, 0)

        root = QtWidgets.QVBoxLayout(central)
        root.addWidget(vsplit)

        self._reload_profiles()
        self._update_stage_buttons()
        self._update_cam_buttons()

    def _connect_signals(self):
        self.btn_stage_connect.clicked.connect(self._connect_stage_async)
        self.btn_stage_disconnect.clicked.connect(self._disconnect_stage)
        self.btn_cam_connect.clicked.connect(self._connect_camera)
        self.btn_cam_disconnect.clicked.connect(self._disconnect_camera)
        self.btn_capture.clicked.connect(self._capture)
        self.btn_home_all.clicked.connect(self._home_all)
        self.btn_home_x.clicked.connect(lambda: self._home_axis('x'))
        self.btn_home_y.clicked.connect(lambda: self._home_axis('y'))
        self.btn_home_z.clicked.connect(lambda: self._home_axis('z'))
<<<<<<< HEAD
        self._setup_jog_button(self.btn_xm, sx=-1)
        self._setup_jog_button(self.btn_xp, sx=1)
        self._setup_jog_button(self.btn_ym, sy=-1)
        self._setup_jog_button(self.btn_yp, sy=1)
        self._setup_jog_button(self.btn_zm, sz=-1)
        self._setup_jog_button(self.btn_zp, sz=1)
=======
        self.btn_xm.clicked.connect(lambda: self._jog(dx=-self.step_spin.value()))
        self.btn_xp.clicked.connect(lambda: self._jog(dx=+self.step_spin.value()))
        self.btn_ym.clicked.connect(lambda: self._jog(dy=-self.step_spin.value()))
        self.btn_yp.clicked.connect(lambda: self._jog(dy=+self.step_spin.value()))
        self.btn_zm.clicked.connect(lambda: self._jog(dz=-self.step_spin.value()))
        self.btn_zp.clicked.connect(lambda: self._jog(dz=+self.step_spin.value()))
>>>>>>> d7b5da42
        self.btn_autofocus.clicked.connect(self._run_autofocus)
        self.btn_run_raster.clicked.connect(self._run_raster)
        self.btn_reload_profiles.clicked.connect(self._reload_profiles)

        # camera controls
        self.exp_spin.valueChanged.connect(self._apply_exposure)
        self.autoexp_chk.toggled.connect(self._apply_exposure)
        self.gain_spin.valueChanged.connect(self._apply_gain)
        self.raw_chk.toggled.connect(self._apply_raw)
        self.res_combo.currentIndexChanged.connect(self._apply_resolution)
        self.btn_roi_full.clicked.connect(lambda: self._apply_roi('full'))
        self.btn_roi_2048.clicked.connect(lambda: self._apply_roi(2048))
        self.btn_roi_1024.clicked.connect(lambda: self._apply_roi(1024))
        self.btn_roi_512.clicked.connect(lambda: self._apply_roi(512))
        self.speed_spin.valueChanged.connect(self._apply_speed)
        self.decim_spin.valueChanged.connect(self._apply_decimation)

        # scripts
        self.btn_run_example_script.clicked.connect(self._run_example_script)

    def _setup_jog_button(self, btn, sx=0, sy=0, sz=0):
        def _pressed():
            step = self.step_spin.value()
            self._jog(step * sx, step * sy, step * sz)
            self._jog_dir = (sx, sy, sz)
            self._jog_hold_timer.start(1000)

        def _released():
            self._jog_hold_timer.stop()
            self._jog_timer.stop()
            self._jog_dir = None

        btn.pressed.connect(_pressed)
        btn.released.connect(_released)

    def _start_jog_repeat(self):
        if self._jog_dir:
            self._jog_timer.start(100)

    def _repeat_jog(self):
        if not self._jog_dir:
            return
        sx, sy, sz = self._jog_dir
        step = self.step_spin.value()
        self._jog(step * sx, step * sy, step * sz)

    @QtCore.Slot(str)
    def _append_log(self, line: str):
        self.log_view.appendPlainText(line)

    # --------------------------- CONNECT ---------------------------

    def _auto_connect_async(self):
        self._connect_camera()
        self._connect_stage_async()

    def _attach_stage_worker(self):
        if not self.stage or self.stage_thread:
            return
        self.stage_thread = QtCore.QThread(self)
        self.stage_worker = SerialWorker(self.stage)
        self.stage_worker.moveToThread(self.stage_thread)
        self.stage_worker.result.connect(self._dispatch_stage_result)
        self.stage_thread.started.connect(self.stage_worker.loop)
        self.stage_thread.start()
        self.pos_timer.start()

    def _dispatch_stage_result(self, cb, res):
        if cb:
            cb(res)

    # --------------------------- CONNECT/DISCONNECT ---------------------------

    def _connect_camera(self):
        if self.camera is not None:
            log("UI: camera already connected; skip re-open")
            return
        try:
            cam = create_camera()
            self.camera = cam
            self.cam_status.setText(f"Camera: {self.camera.name()}")
            self.camera.start_stream()
            self._populate_resolutions()
            self.preview_timer.start()
            self.fps_timer.start()
            log("UI: camera connected")
        except Exception as e:
            log(f"UI: camera connect failed: {e}")
        self._update_cam_buttons()

    def _disconnect_camera(self):
        if not self.camera:
            return
        try:
            self.camera.stop_stream()
        except Exception:
            pass
        self.camera = None
        self.cam_status.setText("Camera: —")
        self.preview_timer.stop()
        self.fps_timer.stop()
        self.live_label.clear()
        self._update_cam_buttons()

    def _connect_stage_async(self):
        if self.stage is not None:
            log("UI: stage already connected; skip re-probe")
            return

        def connect_stage():
            port = find_marlin_port()
            if not port:
                return None
            return StageMarlin(port)

        self._conn_thread, self._conn_worker = run_async(connect_stage)

        def _done(stage, err):
            if err or not stage:
                if err:
                    log(f"UI: stage connect failed: {err}")
                else:
                    log("UI: stage not found")
                self.stage_status.setText("Stage: not found")
                self._update_stage_buttons()
                return
            self.stage = stage
            info = self.stage.get_info()
            name = info.get("name") or "connected"
            uuid = info.get("uuid")
            text = f"Stage: {name}"
            if uuid:
                text += f" ({uuid})"
            self.stage_status.setText(text)
            try:
                self.stage_bounds = self.stage.get_bounds()
            except Exception as e:
                log(f"Stage: failed to get bounds: {e}")
                self.stage_bounds = None
            log("UI: stage connected (async)")
            self._attach_stage_worker()
            self._update_stage_buttons()

        self._conn_worker.finished.connect(_done)

    def _disconnect_stage(self):
        if self.stage_worker:
            self.stage_worker.stop()
        if self.stage_thread:
            self.stage_thread.quit()
            self.stage_thread.wait(2000)
            self.stage_thread = None
            self.stage_worker = None
        if self.stage:
            try:
                self.stage.ser.close()
            except Exception:
                pass
            self.stage = None
        self.stage_status.setText("Stage: —")
        self.stage_pos.setText("Pos: —")
        self.stage_bounds = None
        self.pos_timer.stop()
        self._update_stage_buttons()

    def _update_stage_buttons(self):
        connected = self.stage is not None
        self.btn_stage_connect.setEnabled(not connected)
        self.btn_stage_disconnect.setEnabled(connected)

    def _update_cam_buttons(self):
        connected = self.camera is not None
        self.btn_cam_connect.setEnabled(not connected)
        self.btn_cam_disconnect.setEnabled(connected)

    def _poll_stage_position(self):
        if not self.stage_worker:
            return
        self.stage_worker.enqueue(self.stage.get_position, callback=self._on_stage_position)

    def _on_stage_position(self, pos):
        if not pos:
            return
        x, y, z = pos
        if x is None or y is None or z is None:
            return
        text = f"Pos: X{x:.3f} Y{y:.3f} Z{z:.3f}"
        if self.stage_bounds:
            b = self.stage_bounds
            text += (
                f"\nLimits: X[{b['xmin']:.3f},{b['xmax']:.3f}] "
                f"Y[{b['ymin']:.3f},{b['ymax']:.3f}] "
                f"Z[{b['zmin']:.3f},{b['zmax']:.3f}]"
            )
        self.stage_pos.setText(text)

    # --------------------------- PREVIEW ---------------------------

    def _on_preview(self):
        if not self.camera:
            return
        frame = self.camera.get_latest_frame()
        if frame is None:
            return
        qimg = numpy_to_qimage(frame)
        self.live_label.setPixmap(QtGui.QPixmap.fromImage(qimg).scaled(
            self.live_label.size(), QtCore.Qt.KeepAspectRatio, QtCore.Qt.SmoothTransformation))

    def _update_fps(self):
        if self.camera:
            try:
                self.fps_label.setText(f"FPS: {self.camera.get_fps():.1f}")
            except Exception:
                self.fps_label.setText("FPS: —")

    # --------------------------- CAMERA APPLY ---------------------------

    def _populate_resolutions(self):
        if not self.camera:
            return
        self.res_combo.blockSignals(True)
        self.res_combo.clear()
        for idx, w, h in self.camera.list_resolutions():
            self.res_combo.addItem(f"{w}×{h}", idx)
        self.res_combo.blockSignals(False)

    def _apply_exposure(self):
        if not self.camera: return
        auto = self.autoexp_chk.isChecked()
        ms = self.exp_spin.value()
        self.camera.set_exposure_ms(ms, auto)

    def _apply_gain(self):
        if not self.camera: return
        self.camera.set_gain(int(self.gain_spin.value()))

    def _apply_raw(self, on: bool):
        if not self.camera: return
        self.camera.set_raw_fast_mono(bool(on))

    def _apply_resolution(self, i: int):
        if not self.camera: return
        idx = self.res_combo.currentData()
        if idx is None: return
        self.camera.set_resolution_index(int(idx))

    def _apply_roi(self, mode):
        if not self.camera: return
        if mode == 'full':
            # choose largest entry from list
            res = self.camera.list_resolutions()
            if res:
                biggest = max(res, key=lambda t: t[1]*t[2])
                self.camera.set_resolution_index(biggest[0])
        else:
            side = int(mode)
            self.camera.set_center_roi(side, side)

    def _apply_speed(self):
        if not self.camera: return
        self.camera.set_speed_level(int(self.speed_spin.value()))

    def _apply_decimation(self):
        if not self.camera: return
        self.camera.set_display_decimation(int(self.decim_spin.value()))

    # --------------------------- STAGE OPS ---------------------------

    def _home_all(self):
        if not self.stage_worker:
            log("Home ignored: stage not connected")
            QtWidgets.QMessageBox.warning(self, "Stage", "Stage not connected.")
            return
        log("Home: Z then X/Y")
        self.stage_worker.enqueue(self.stage.home_all)

    def _home_axis(self, axis: str):
        if not self.stage_worker:
            log("Home ignored: stage not connected")
            QtWidgets.QMessageBox.warning(self, "Stage", "Stage not connected.")
            return
        if axis == 'x':
            fn = self.stage.home_x
        elif axis == 'y':
            fn = self.stage.home_y
        else:
            fn = self.stage.home_z
        log(f"Home axis: {axis.upper()}")
        self.stage_worker.enqueue(fn)

    def _jog(self, dx=0, dy=0, dz=0):
        if not self.stage_worker:
            log("Jog ignored: stage not connected")
            QtWidgets.QMessageBox.warning(self, "Stage", "Stage not connected.")
            return
        f = max(1.0, float(self.feed_spin.value()) * 60.0)  # mm/s -> mm/min
        log(f"Jog: dx={dx} dy={dy} dz={dz} F={f}")
        self.stage_worker.enqueue(self.stage.move_relative, dx, dy, dz, f, False)

    # --------------------------- CAPTURE / MODES ---------------------------

    def _capture(self):
        if not (self.stage and self.camera):
            log("Capture ignored: stage or camera not connected")
            return

        def do_capture():
            self.stage.wait_for_moves()
            time.sleep(0.03)
            img = self.camera.snap()
            if img is not None:
                self.image_writer.save_single(img)
            return True

        log("Capture: starting")
        t, w = run_async(do_capture)
        self._last_thread, self._last_worker = t, w
        w.finished.connect(lambda res, err: log("Capture: done" if not err else f"Capture error: {err}"))

    def _run_autofocus(self):
        if not (self.stage and self.camera):
            log("Autofocus ignored: stage or camera not connected")
            return

        metric = FocusMetric(self.metric_combo.currentText())

        def do_af():
            af = AutoFocus(self.stage, self.camera)
            best_z = af.coarse_to_fine(
                metric=metric,
                z_range_mm=float(self.af_range.value()),
                coarse_step_mm=float(self.af_coarse.value()),
                fine_step_mm=float(self.af_fine.value()),
            )
            return best_z

        log(f"Autofocus: metric={metric.value}")
        t, w = run_async(do_af)
        self._last_thread, self._last_worker = t, w

        def _done(best, err):
            if err:
                log(f"Autofocus error: {err}")
                QtWidgets.QMessageBox.critical(self, "Autofocus", str(err))
            else:
                log(f"Autofocus: best ΔZ={best:.4f} mm")
                QtWidgets.QMessageBox.information(self, "Autofocus", f"Best Z offset (relative): {best:.4f} mm")

        w.finished.connect(_done)

    def _run_raster(self):
        if not (self.stage and self.camera):
            log("Raster ignored: stage or camera not connected")
            return
        cfg = RasterConfig(
            rows=self.rows_spin.value(),
            cols=self.cols_spin.value(),
            pitch_x_mm=self.pitchx_spin.value(),
            pitch_y_mm=self.pitchy_spin.value(),
        )

        def do_raster():
            runner = RasterRunner(self.stage, self.camera, self.image_writer, cfg)
            runner.run()
            return True

        log("Raster: starting")
        t, w = run_async(do_raster)
        self._last_thread, self._last_worker = t, w
        w.finished.connect(lambda res, err: log("Raster: done" if not err else f"Raster error: {err}"))

    def _run_example_script(self):
        if not (self.stage and self.camera):
            log("Script ignored: stage or camera not connected")
            return
        # Import inside to avoid import costs if unused
        from ..scripts.zstack_example import run as zrun

        def do_script():
            zrun(self.stage, self.camera, self.image_writer)
            return True

        log("Script: Z-stack example")
        t, w = run_async(do_script)
        self._last_thread, self._last_worker = t, w
        w.finished.connect(lambda res, err: log("Script: done" if not err else f"Script error: {err}"))

    # --------------------------- PROFILES ---------------------------

    def _reload_profiles(self):
        self.profiles = Profiles.load_or_create()
        self.profile_combo.clear()
        self.profile_combo.addItems(self.profiles.list_profile_names())

    # --------------------------- CLOSE ---------------------------

    def closeEvent(self, e: QtGui.QCloseEvent) -> None:
        try:
            if self.stage_worker:
                self.stage_worker.stop()
            if self.stage_thread:
                self.stage_thread.quit()
                self.stage_thread.wait(2000)
            if self.camera:
                try:
                    self.camera.stop_stream()
                except Exception:
                    pass
        finally:
            return super().closeEvent(e)<|MERGE_RESOLUTION|>--- conflicted
+++ resolved
@@ -71,8 +71,6 @@
         self.pos_timer = QtCore.QTimer(self)
         self.pos_timer.setInterval(250)
         self.pos_timer.timeout.connect(self._poll_stage_position)
-<<<<<<< HEAD
-
         # jog hold / repeat
         self._jog_hold_timer = QtCore.QTimer(self)
         self._jog_hold_timer.setSingleShot(True)
@@ -80,8 +78,6 @@
         self._jog_timer = QtCore.QTimer(self)
         self._jog_timer.timeout.connect(self._repeat_jog)
         self._jog_dir = None
-=======
->>>>>>> d7b5da42
 
         # UI
         self._build_ui()
@@ -294,21 +290,12 @@
         self.btn_home_x.clicked.connect(lambda: self._home_axis('x'))
         self.btn_home_y.clicked.connect(lambda: self._home_axis('y'))
         self.btn_home_z.clicked.connect(lambda: self._home_axis('z'))
-<<<<<<< HEAD
         self._setup_jog_button(self.btn_xm, sx=-1)
         self._setup_jog_button(self.btn_xp, sx=1)
         self._setup_jog_button(self.btn_ym, sy=-1)
         self._setup_jog_button(self.btn_yp, sy=1)
         self._setup_jog_button(self.btn_zm, sz=-1)
         self._setup_jog_button(self.btn_zp, sz=1)
-=======
-        self.btn_xm.clicked.connect(lambda: self._jog(dx=-self.step_spin.value()))
-        self.btn_xp.clicked.connect(lambda: self._jog(dx=+self.step_spin.value()))
-        self.btn_ym.clicked.connect(lambda: self._jog(dy=-self.step_spin.value()))
-        self.btn_yp.clicked.connect(lambda: self._jog(dy=+self.step_spin.value()))
-        self.btn_zm.clicked.connect(lambda: self._jog(dz=-self.step_spin.value()))
-        self.btn_zp.clicked.connect(lambda: self._jog(dz=+self.step_spin.value()))
->>>>>>> d7b5da42
         self.btn_autofocus.clicked.connect(self._run_autofocus)
         self.btn_run_raster.clicked.connect(self._run_raster)
         self.btn_reload_profiles.clicked.connect(self._reload_profiles)
