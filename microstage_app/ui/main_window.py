--- conflicted
+++ resolved
@@ -622,8 +622,6 @@
                 current = int(self.camera.get_resolution_index())
         except Exception:
             current = 0
-<<<<<<< HEAD
-=======
         res = list(self.camera.list_resolutions())
         try:
             self.camera.resolutions = res
@@ -631,7 +629,6 @@
             pass
         for idx, w, h in res:
             self.res_combo.addItem(f"{w}×{h}", idx)
->>>>>>> 188fe211
         pos = self.res_combo.findData(current)
         if pos >= 0:
             self.res_combo.setCurrentIndex(pos)
