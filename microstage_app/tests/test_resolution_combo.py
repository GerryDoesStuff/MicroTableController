import os
import pytest
from PySide6 import QtWidgets
import microstage_app.ui.main_window as mw


@pytest.fixture
def qt_app():
    os.environ.setdefault("QT_QPA_PLATFORM", "offscreen")
    app = QtWidgets.QApplication.instance()
    if app is None:
        app = QtWidgets.QApplication([])
    yield app


def test_res_combo_lists_and_updates(monkeypatch, qt_app):
    class FakeCamera:
        def __init__(self):
            self.resolutions_after = [
                (0, 1920, 1080),
                (1, 1280, 720),
                (2, 640, 480),
            ]
<<<<<<< HEAD
            self.current_idx = 0
            self.started = False
=======
            self.current_idx = 1
>>>>>>> cb006cc6

        def name(self):
            return "FakeCam"

        def start_stream(self):
            self.started = True

        def list_resolutions(self):
            if self.started:
                return self.resolutions_after
            return []

        def set_resolution_index(self, idx):
            self.current_idx = idx

        def get_resolution_index(self):
            return self.current_idx

    fake = FakeCamera()
    monkeypatch.setattr(mw, "create_camera", lambda: fake)
    monkeypatch.setattr(mw.MainWindow, "_auto_connect_async", lambda self: None)

    win = mw.MainWindow()
    win._connect_camera()

    items = [win.res_combo.itemText(i) for i in range(win.res_combo.count())]
<<<<<<< HEAD
    assert items == [f"{w}×{h}" for _, w, h in fake.resolutions_after]
=======
    assert items == [f"{w}×{h}" for _, w, h in fake.resolutions]
    assert win.res_combo.currentIndex() == fake.current_idx
>>>>>>> cb006cc6

    win.res_combo.setCurrentIndex(2)
    win._apply_resolution(2)
    assert fake.current_idx == 2

    win.preview_timer.stop()
    win.fps_timer.stop()
    win.close()


def test_res_combo_repopulates_on_reconnect(monkeypatch, qt_app):
    class FakeCamera:
        def __init__(self, resolutions):
            self.resolutions = resolutions
            self.started = False

        def name(self):
            return "FakeCam"

        def start_stream(self):
            self.started = True

        def list_resolutions(self):
            return self.resolutions if self.started else []

        def set_resolution_index(self, idx):
            pass

    cam1 = FakeCamera([(0, 800, 600)])
    cam2 = FakeCamera([(0, 1024, 768), (1, 800, 600)])
    cams = iter([cam1, cam2])
    monkeypatch.setattr(mw, "create_camera", lambda: next(cams))
    monkeypatch.setattr(mw.MainWindow, "_auto_connect_async", lambda self: None)

    win = mw.MainWindow()
    win._connect_camera()
    items1 = [win.res_combo.itemText(i) for i in range(win.res_combo.count())]
    assert items1 == [f"{w}×{h}" for _, w, h in cam1.resolutions]

    win._disconnect_camera()
    win._connect_camera()
    items2 = [win.res_combo.itemText(i) for i in range(win.res_combo.count())]
    assert items2 == [f"{w}×{h}" for _, w, h in cam2.resolutions]

    win.preview_timer.stop()
    win.fps_timer.stop()
    win.close()<|MERGE_RESOLUTION|>--- conflicted
+++ resolved
@@ -21,12 +21,9 @@
                 (1, 1280, 720),
                 (2, 640, 480),
             ]
-<<<<<<< HEAD
+
             self.current_idx = 0
             self.started = False
-=======
-            self.current_idx = 1
->>>>>>> cb006cc6
 
         def name(self):
             return "FakeCam"
@@ -53,12 +50,8 @@
     win._connect_camera()
 
     items = [win.res_combo.itemText(i) for i in range(win.res_combo.count())]
-<<<<<<< HEAD
-    assert items == [f"{w}×{h}" for _, w, h in fake.resolutions_after]
-=======
     assert items == [f"{w}×{h}" for _, w, h in fake.resolutions]
     assert win.res_combo.currentIndex() == fake.current_idx
->>>>>>> cb006cc6
 
     win.res_combo.setCurrentIndex(2)
     win._apply_resolution(2)
